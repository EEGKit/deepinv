import torch
from torch import Tensor
<<<<<<< HEAD
from typing import List, Optional
from deepinv.physics.forward import DecomposablePhysics
=======
from typing import List, Optional, Union
import warnings
from deepinv.physics.forward import DecomposablePhysics, LinearPhysics
>>>>>>> 1731bf52
from deepinv.physics.time import TimeMixin


class MRIMixin:
    r"""
    Mixin base class for MRI functionality.

    Base class that provides helper functions for FFT and mask checking.
    """

    def check_mask(
        self, mask: Tensor = None, three_d: bool = False, device: str = "cpu", **kwargs
    ) -> None:
        r"""
        Updates MRI mask and verifies mask shape to be B,C,...,H,W where C=2.

        :param torch.nn.Parameter, torch.Tensor mask: MRI subsampling mask.
        :param bool three_d: If ``False`` the mask should be min 4 dimensions (B, C, H, W) for 2D data, otherwise if ``True`` the mask should have 5 dimensions (B, C, D, H, W) for 3D data.
        :param torch.device, str device: mask intended device.
        """
        if mask is not None:
            mask = mask.to(device)

            while len(mask.shape) < (
                4 if not three_d else 5
            ):  # to B,C,H,W or B,C,D,H,W
                mask = mask.unsqueeze(0)

            if mask.shape[1] == 1:  # make complex if real
                mask = torch.cat([mask, mask], dim=1)

        return mask

    @staticmethod
    def to_torch_complex(x: Tensor):
        """[B,2,...,H,W] real -> [B,...,H,W] complex"""
        return torch.view_as_complex(x.moveaxis(1, -1).contiguous())

    @staticmethod
    def from_torch_complex(x: Tensor):
        """[B,...,H,W] complex -> [B,2,...,H,W] real"""
        return torch.view_as_real(x).moveaxis(-1, 1)

    @staticmethod
    def ifft(x: Tensor, dim=(-2, -1), norm="ortho"):
        """Centered, orthogonal ifft

        :param torch.Tensor x: input kspace of complex dtype of shape [B,...] where ... is all dims to be transformed
        :param tuple dim: fft transform dims, defaults to (-2, -1)
        :param str norm: fft norm, see docs for :meth:`torch.fft.fftn`, defaults to "ortho"
        """
        x = torch.fft.ifftshift(x, dim=dim)
        x = torch.fft.ifftn(x, dim=dim, norm=norm)
        return torch.fft.fftshift(x, dim=dim)

    @staticmethod
    def fft(x: Tensor, dim=(-2, -1), norm="ortho"):
        """Centered, orthogonal fft

        :param torch.Tensor x: input image of complex dtype of shape [B,...] where ... is all dims to be transformed
        :param tuple dim: fft transform dims, defaults to (-2, -1)
        :param str norm: fft norm, see docs for :meth:`torch.fft.fftn`, defaults to "ortho"
        """
        x = torch.fft.ifftshift(x, dim=dim)
        x = torch.fft.fftn(x, dim=dim, norm=norm)
        return torch.fft.fftshift(x, dim=dim)


class MRI(MRIMixin, DecomposablePhysics):
    r"""
    Single-coil accelerated 2D or 3D magnetic resonance imaging.

    The linear operator operates in 2D slices or 3D volumes and is defined as

    .. math::

        y = MFx

    where :math:`M` applies a mask (subsampling operator), and :math:`F` is the 2D or 3D discrete Fourier Transform.
    This operator has a simple singular value decomposition, so it inherits the structure of
    :meth:`deepinv.physics.DecomposablePhysics` and thus have a fast pseudo-inverse and prox operators.

    The complex images :math:`x` and measurements :math:`y` should be of size (B, C,..., H, W) with C=2, where the first channel corresponds to the real part
    and the second channel corresponds to the imaginary part. The ``...`` is an optional depth dimension for 3D MRI data.

    A fixed mask can be set at initialisation, or a new mask can be set either at forward (using ``physics(x, mask=mask)``) or using ``update_parameters``.

    .. note::

        We provide various random mask generators (e.g. Cartesian undersampling) that can be used directly with this physics. See e.g. :class:`deepinv.physics.generator.mri.RandomMaskGenerator`
        If mask is not passed, a mask full of ones is used (i.e. no acceleration).

    :param torch.Tensor mask: binary mask, where 1s represent sampling locations, and 0s otherwise.
        The mask size can either be (H,W), (C,H,W), (B,C,H,W), (B,C,...,H,W) where H, W are the image height and width, C is channels (which should be 2) and B is batch size.
    :param tuple img_size: if mask not specified, flat mask of ones is created using ``img_size``, where ``img_size`` can be of any shape specified above. If mask provided, ``img_size`` is ignored.
    :param bool three_d: if ``True``, calculate Fourier transform in 3D for 3D data (i.e. data of shape (B,C,D,H,W) where D is depth).
    :param torch.device device: cpu or gpu.

    |sep|

    :Examples:

        Single-coil accelerated MRI operator with subsampling mask:

        >>> from deepinv.physics import MRI
        >>> seed = torch.manual_seed(0) # Random seed for reproducibility
        >>> x = torch.randn(1, 2, 2, 2) # Define random 2x2 image
        >>> mask = 1 - torch.eye(2) # Define subsampling mask
        >>> physics = MRI(mask=mask) # Define mask at initialisation
        >>> physics(x)
        tensor([[[[ 0.0000, -1.4290],
                  [ 0.4564, -0.0000]],
        <BLANKLINE>
                 [[ 0.0000,  1.8622],
                  [ 0.0603, -0.0000]]]])
        >>> physics = MRI(img_size=x.shape) # No subsampling
        >>> physics(x)
        tensor([[[[ 2.2908, -1.4290],
                  [ 0.4564, -0.1814]],
        <BLANKLINE>
                 [[ 0.3744,  1.8622],
                  [ 0.0603, -0.6209]]]])
        >>> physics.update_parameters(mask=mask) # Update mask on the fly
        >>> physics(x)
        tensor([[[[ 0.0000, -1.4290],
                  [ 0.4564, -0.0000]],
        <BLANKLINE>
                 [[ 0.0000,  1.8622],
                  [ 0.0603, -0.0000]]]])

    """

    def __init__(
        self,
        mask: Optional[Tensor] = None,
        img_size: Optional[tuple] = (320, 320),
        three_d: bool = False,
        device="cpu",
        **kwargs,
    ):
        super().__init__(**kwargs)
        self.device = device
        self.three_d = three_d
        self.img_size = img_size

        if mask is None:
            mask = torch.ones(*img_size)

        # Check and update mask
        self.update_parameters(mask=mask.to(self.device))

<<<<<<< HEAD
    def V_adjoint(self, x: Tensor) -> Tensor:  # (B, 2, H, W) -> (B, H, W, 2)
        y = fft2c_new(x.permute(0, 2, 3, 1)).permute(0, 3, 1, 2)
        return y

    def V(self, x: Tensor) -> Tensor:  # (B, 2, H, W) -> (B, H, W, 2)
        x = x.permute(0, 2, 3, 1)
        return ifft2c_new(x).permute(0, 3, 1, 2)
=======
    def V_adjoint(self, x: Tensor) -> Tensor:
        return self.from_torch_complex(
            self.fft(
                self.to_torch_complex(x), dim=(-3, -2, -1) if self.three_d else (-2, -1)
            )
        )
>>>>>>> 1731bf52

    def V(self, x: Tensor) -> Tensor:
        return self.from_torch_complex(
            self.ifft(
                self.to_torch_complex(x), dim=(-3, -2, -1) if self.three_d else (-2, -1)
            )
        )

    def update_parameters(self, mask: Tensor = None, check_mask: bool = True, **kwargs):
        """Update MRI subsampling mask.

        :param torch.nn.Parameter, torch.Tensor mask: MRI mask
        :param bool check_mask: check mask dimensions before updating
        """
        if mask is not None:
            self.mask = torch.nn.Parameter(
                (
                    self.check_mask(
                        mask=mask,
                        three_d=getattr(self, "three_d", False),
                        device=self.device,
                    )
                    if check_mask
                    else mask
                ),
                requires_grad=False,
            )


class MultiCoilMRI(MRIMixin, LinearPhysics):
    r"""
    Multi-coil 2D or 3D MRI operator.

    The linear operator operates in 2D slices or 3D volumes and is defined as:

    .. math::

        y_n = \text{diag}(p) F \text{diag}(s_n) x

    for :math:`n=1,\dots,N` coils, where :math:`y_n` are the measurements from the cth coil, :math:`\text{diag}(p)` is the acceleration mask, :math:`F` is the Fourier transform and :math:`\text{diag}(s_n)` is the nth coil sensitivity.

    The data ``x`` should be of shape (B,C,H,W) or (B,C,D,H,W) where C=2 is the channels (real and imaginary) and D is optional dimension for 3D MRI.
    Then, the resulting measurements ``y`` will be of shape (B,C,N,(D,)H,W) where N is the coils dimension.

    .. note::

        We provide various random mask generators (e.g. Cartesian undersampling) that can be used directly with this physics. See e.g. :class:`deepinv.physics.generator.mri.RandomMaskGenerator`.
        If mask or coil maps are not passed, a mask and maps full of ones is used (i.e. no acceleration).

    .. note::

        You can also simulate basic `birdcage coil sensitivity maps <https://mriquestions.com/birdcage-coil.html>` by passing instead an integer to ``coil_maps``
        using ``MultiCoilMRI(coil_maps=N, img_size=x.shape)`` (note this requires installing the ``sigpy`` library).

    :param torch.Tensor mask: binary sampling mask which should have shape (H,W), (C,H,W), (B,C,H,W), or (B,C,...,H,W). If None, generate mask of ones with ``img_size``.
    :param torch.Tensor, str coil_maps: complex valued (i.e. of complex dtype) coil sensitvity maps which should have shape (H,W), (N,H,W), (B,N,H,W) or (B,N,...,H,W).
        If None, generate flat coil maps of ones with ``img_size``. If integer, simulate birdcage coil maps with integer number of coils (this requires ``sigpy`` installed).
    :param tuple img_size: if ``mask`` or ``coil_maps`` not specified, flat ``mask`` or ``coil_maps`` of ones are created using ``img_size``,
        where ``img_size`` can be of any shape specified above. If ``mask`` or ``coil_maps`` provided, ``img_size`` is ignored.
    :param bool three_d: if ``True``, calculate Fourier transform in 3D for 3D data (i.e. data of shape (B,C,D,H,W) where D is depth).
    :param torch.device, str device: specify which device you want to use (i.e, cpu or gpu).

    |sep|

    :Examples:

        Multi-coil MRI operator:

        >>> from deepinv.physics import MultiCoilMRI
        >>> seed = torch.manual_seed(0) # Random seed for reproducibility
        >>> x = torch.randn(1, 2, 2, 2) # Define random 2x2 image B,C,H,W
        >>> physics = MultiCoilMRI(img_size=x.shape) # Define coil map of ones
        >>> physics(x).shape # B,C,N,H,W
        torch.Size([1, 2, 1, 2, 2])
        >>> coil_maps = torch.randn(1, 5, 2, 2, dtype=torch.complex64) # Define 5-coil sensitivity maps
        >>> physics.update_parameters(coil_maps=coil_maps) # Update coil maps on the fly
        >>> physics(x).shape
        torch.Size([1, 2, 5, 2, 2])

    """

    def __init__(
        self,
        mask: Optional[Tensor] = None,
        coil_maps: Optional[Union[Tensor, int]] = None,
        img_size: Optional[tuple] = (320, 320),
        three_d: bool = False,
        device=torch.device("cpu"),
        **kwargs,
    ):
        super().__init__(**kwargs)
        self.img_size = img_size
        self.device = device
        self.three_d = three_d

        if mask is None:
            mask = torch.ones(*img_size)

        if coil_maps is None:
            coil_maps = torch.ones(
                (self.img_size[-2:] if not self.three_d else self.img_size[-3:]),
                dtype=torch.complex64,
            )
        elif isinstance(coil_maps, int):
            coil_maps = self.simulate_birdcage_csm(n_coils=coil_maps)

        self.update_parameters(mask=mask.to(device), coil_maps=coil_maps.to(device))

    def A(self, x, mask=None, coil_maps=None, **kwargs):
        r"""
        Applies linear operator.

<<<<<<< HEAD
        :param torch.nn.Parameter, float mask: MRI subsampling mask.
=======
        Optionally update MRI mask or coil sensitivity maps on the fly.

        :param torch.Tensor x: image with shape [B,2,...,H,W].
        :returns: (torch.Tensor) multi-coil kspace measurements with shape [B,2,N,...,H,W] where N is coil dimension.
        """
        self.update_parameters(mask=mask, coil_maps=coil_maps, **kwargs)

        Sx = self.coil_maps * self.to_torch_complex(x)[:, None]  # [B,N,...,H,W]
        FSx = self.fft(Sx, dim=(-3, -2, -1) if self.three_d else (-2, -1))
        MFSx = self.mask[:, :, None] * self.from_torch_complex(FSx)  # [B,2,N,...,H,W]
        return MFSx

    def A_adjoint(self, y, mask=None, coil_maps=None, **kwargs):
        r"""
        Applies adjoint linear operator.

        Optionally update MRI mask or coil sensitivity maps on the fly.

        :param torch.Tensor y: multi-coil kspace measurements with shape [B,2,N,...,H,W] where N is coil dimension.
        :returns: (torch.Tensor) image with shape [B,2,...,H,W]
        """
        self.update_parameters(mask=mask, coil_maps=coil_maps, **kwargs)

        My = self.to_torch_complex(self.mask[:, :, None] * y)  # [B,N,...,H,W]
        FiMy = self.ifft(My, dim=(-3, -2, -1) if self.three_d else (-2, -1))
        SiFiMy = torch.sum(torch.conj(self.coil_maps) * FiMy, dim=1)  # [B,...,H,W]
        return self.from_torch_complex(SiFiMy)  # [B,2,...,H,W]

    def update_parameters(
        self,
        mask: Tensor = None,
        coil_maps: Tensor = None,
        check_mask: bool = True,
        **kwargs,
    ):
        """Update MRI subsampling mask and coil sensitivity maps.

        :param torch.nn.Parameter, torch.Tensor mask: MRI mask
        :param torch.nn.Parameter, torch.Tensor coil_maps: MRI coil sensitivity maps
        :param bool check_mask: check mask dimensions before updating
>>>>>>> 1731bf52
        """
        if mask is not None:
            self.mask = torch.nn.Parameter(
                (
                    self.check_mask(mask=mask, three_d=self.three_d, device=self.device)
                    if check_mask
                    else mask
                ),
                requires_grad=False,
            )

        if coil_maps is not None:
            while len(coil_maps.shape) < (
                4 if not self.three_d else 5
            ):  # to B,N,H,W or B,N,D,H,W
                coil_maps = coil_maps.unsqueeze(0)

            if not coil_maps.is_complex():
                raise ValueError("coil_maps should be of torch complex dtype.")

            self.coil_maps = torch.nn.Parameter(
                coil_maps.to(self.device), requires_grad=False
            )

    def simulate_birdcage_csm(self, n_coils: int):
        """Simulate birdcage coil sensitivity maps. Requires library ``sigpy``.

        :param int n_coils: number of coils N
        :return torch.Tensor: coil maps of complex dtype of shape (N,H,W)
        """
        try:
            from sigpy.mri import birdcage_maps
        except ImportError:
            raise ImportError(
                "sigpy is required to simulate coil maps. Install it using pip install sigpy"
            )

        coil_maps = birdcage_maps(
            (n_coils,)
            + (self.img_size[-2:] if not self.three_d else self.img_size[-3:])
        )
        return torch.tensor(coil_maps).type(torch.complex64)


class DynamicMRI(MRI, TimeMixin):
    r"""
    Single-coil accelerated dynamic magnetic resonance imaging.

    The linear operator operates in 2D+t videos and is defined as

    .. math::

        y_t = M_t Fx_t

    where :math:`M_t` applies a time-varying mask, and :math:`F` is the 2D discrete Fourier Transform.
    This operator has a simple singular value decomposition, so it inherits the structure of
    :meth:`deepinv.physics.DecomposablePhysics` and thus have a fast pseudo-inverse and prox operators.

    The complex images :math:`x` and measurements :math:`y` should be of size (B, 2, T, H, W) where the first channel corresponds to the real part
    and the second channel corresponds to the imaginary part.

    A fixed mask can be set at initialisation, or a new mask can be set either at forward (using ``physics(x, mask=mask)``) or using ``update_parameters``.

    .. note::

        We provide various random mask generators (e.g. Cartesian undersampling) that can be used directly with this physics. See e.g. :class:`deepinv.physics.generator.mri.RandomMaskGenerator`

    :param torch.Tensor mask: binary mask, where 1s represent sampling locations, and 0s otherwise.
        The mask size can either be (H,W), (T,H,W), (C,T,H,W) or (B,C,T,H,W) where H, W are the image height and width, T is time-steps, C is channels (typically 2) and B is batch size.
    :param tuple img_size: if mask not specified, flat mask of ones is created using ``img_size``, where ``img_size`` can be of any shape specified above. If mask provided, ``img_size`` is ignored.
    :param torch.device device: cpu or gpu.

    |sep|

    :Examples:

        Single-coil accelerated 2D+t MRI operator:

        >>> from deepinv.physics import DynamicMRI
        >>> seed = torch.manual_seed(0) # Random seed for reproducibility
        >>> x = torch.randn(1, 2, 2, 2, 2) # Define random video of shape (B,C,T,H,W)
        >>> mask = torch.rand_like(x) > 0.75 # Define random 4x subsampling mask
        >>> physics = DynamicMRI(mask=mask) # Physics with given mask
        >>> physics.update_parameters(mask=mask) # Alternatively set mask on-the-fly
        >>> physics(x)
        tensor([[[[[-0.0000,  0.7969],
                   [-0.0000, -0.0000]],
        <BLANKLINE>
                  [[-0.0000, -1.9860],
                   [-0.0000, -0.4453]]],
        <BLANKLINE>
        <BLANKLINE>
                 [[[ 0.0000,  0.0000],
                   [-0.8137, -0.0000]],
        <BLANKLINE>
                  [[-0.0000, -0.0000],
                   [-0.0000,  1.1135]]]]])

    """

    def A(self, x: Tensor, mask: Tensor = None, **kwargs) -> Tensor:
        mask = self.check_mask(self.mask if mask is None else mask)

        mask_flatten = self.flatten(mask.expand(*x.shape)).to(x.device)
        y = self.unflatten(
            super().A(self.flatten(x), mask_flatten, check_mask=False),
            batch_size=x.shape[0],
        )

        self.update_parameters(mask=mask, **kwargs)
        return y

    def A_adjoint(self, y: Tensor, mask: Tensor = None, **kwargs) -> Tensor:
        mask = self.check_mask(self.mask if mask is None else mask)

        mask_flatten = self.flatten(mask.expand(*y.shape)).to(y.device)
        x = self.unflatten(
            super().A_adjoint(self.flatten(y), mask=mask_flatten, check_mask=False),
            batch_size=y.shape[0],
        )

        self.update_parameters(mask=mask, **kwargs)
        return x

    def A_dagger(self, y: Tensor, mask: Tensor = None, **kwargs) -> Tensor:
        return self.A_adjoint(y, mask=mask, **kwargs)

    def check_mask(self, mask: torch.Tensor = None, **kwargs) -> None:
        r"""
        Updates MRI mask and verifies mask shape to be B,C,T,H,W.

        :param torch.nn.Parameter, float MRI subsampling mask.
        """
        while mask is not None and len(mask.shape) < 5:  # to B,C,T,H,W
            mask = mask.unsqueeze(0)

        return super().check_mask(mask=mask)

    def noise(self, x, **kwargs):
        r"""
        Incorporates noise into the measurements :math:`\tilde{y} = N(y)`

        :param torch.Tensor x:  clean measurements
        :return torch.Tensor: noisy measurements
        """
        return self.noise_model(x, **kwargs) * self.mask

    def to_static(self, mask: Optional[torch.Tensor] = None) -> MRI:
        """Convert dynamic MRI to static MRI by removing time dimension.

        :param torch.Tensor mask: new static MRI mask. If None, existing mask is flattened (summed) along the time dimension.
        :return MRI: static MRI physics
        """
        return MRI(
            mask=torch.clip(self.mask.sum(2), 0.0, 1.0) if mask is None else mask,
            img_size=self.img_size,
            device=self.device,
        )


class SequentialMRI(DynamicMRI):
    r"""
    Single-coil accelerated magnetic resonance imaging using sequential sampling.

    Let :math:`M` be a subsampling mask with given acceleration.
    :math:`M_t` is a time-varying mask with the sequential sampling pattern e.g. non-overlapping lines or spokes, such that :math:`S=\bigcup_t S_t`.
    The sequential MRI operator then simulates a time sequence of k-space samples:

    .. math::

        y_t = M_t F x

    where :math:`F` is the 2D discrete Fourier Transform, the image :math:`x` is of shape (B, 2, H, W) and measurements :math:`y` is of shape (B, 2, T, H, W)
    where the first channel corresponds to the real part and the second channel corresponds to the imaginary part.

    This operator has a simple singular value decomposition, so it inherits the structure of :meth:`deepinv.physics.DecomposablePhysics` and thus have a fast pseudo-inverse and prox operators.

    A fixed mask can be set at initialisation, or a new mask can be set either at forward (using ``physics(x, mask=mask)``) or using ``update_parameters``.

    .. note::

        We provide various random mask generators (e.g. Cartesian undersampling) that can be used directly with this physics. See e.g. :class:`deepinv.physics.generator.mri.RandomMaskGenerator`

    :param torch.Tensor mask: binary mask :math:`S_t,t=1\ldots T`, where 1s represent sampling locations, and 0s otherwise.
        The mask size can either be (H,W), (T,H,W), (C,T,H,W) or (B,C,T,H,W) where H, W are the image height and width, T is time-steps, C is channels (typically 2) and B is batch size.
    :param tuple img_size: if mask not specified, flat mask of ones is created using ``img_size``, where ``img_size`` can be of any shape specified above. If mask provided, ``img_size`` is ignored.
    :param torch.device device: cpu or gpu.

    |sep|

    :Examples:

        Single-coil accelerated sequential MRI operator:

        >>> from deepinv.physics import SequentialMRI
        >>> x = torch.randn(1, 2, 2, 2) # Define random image of shape (B,C,H,W)
        >>> mask = torch.zeros(1, 2, 3, 2, 2) # Empty demo time-varying mask with 3 frames
        >>> physics = SequentialMRI(mask=mask) # Physics with given mask
        >>> physics.update_parameters(mask=mask) # Alternatively set mask on-the-fly
        >>> physics(x).shape # MRI sequential samples
        torch.Size([1, 2, 3, 2, 2])

    """

    def A(self, x: Tensor, mask: Tensor = None, **kwargs) -> Tensor:
        return super().A(
            self.repeat(x, self.mask if mask is None else mask), mask, **kwargs
        )

    def A_adjoint(
        self, y: Tensor, mask: Tensor = None, keep_time_dim=False, **kwargs
    ) -> Tensor:
        r"""
        Computes the adjoint of the forward operator :math:`\tilde{x} = A^{\top}y`.

        :param torch.Tensor y: input tensor
        :param torch.nn.Parameter, float mask: input mask
        :param bool keep_time_dim: if ``True``, adjoint is calculated frame-by-frame. Used for visualisation. If ``False``, flatten the time dimension before calculating.
        :return: (torch.Tensor) output tensor
        """
        if keep_time_dim:
            return super().A_adjoint(y, mask, **kwargs)
        else:
            mask = mask if mask is not None else self.mask
            return self.to_static().A_adjoint(
                self.average(y, mask), mask=self.average(mask), **kwargs
            )<|MERGE_RESOLUTION|>--- conflicted
+++ resolved
@@ -1,13 +1,8 @@
 import torch
 from torch import Tensor
-<<<<<<< HEAD
-from typing import List, Optional
-from deepinv.physics.forward import DecomposablePhysics
-=======
 from typing import List, Optional, Union
 import warnings
 from deepinv.physics.forward import DecomposablePhysics, LinearPhysics
->>>>>>> 1731bf52
 from deepinv.physics.time import TimeMixin
 
 
@@ -159,22 +154,12 @@
         # Check and update mask
         self.update_parameters(mask=mask.to(self.device))
 
-<<<<<<< HEAD
-    def V_adjoint(self, x: Tensor) -> Tensor:  # (B, 2, H, W) -> (B, H, W, 2)
-        y = fft2c_new(x.permute(0, 2, 3, 1)).permute(0, 3, 1, 2)
-        return y
-
-    def V(self, x: Tensor) -> Tensor:  # (B, 2, H, W) -> (B, H, W, 2)
-        x = x.permute(0, 2, 3, 1)
-        return ifft2c_new(x).permute(0, 3, 1, 2)
-=======
     def V_adjoint(self, x: Tensor) -> Tensor:
         return self.from_torch_complex(
             self.fft(
                 self.to_torch_complex(x), dim=(-3, -2, -1) if self.three_d else (-2, -1)
             )
         )
->>>>>>> 1731bf52
 
     def V(self, x: Tensor) -> Tensor:
         return self.from_torch_complex(
@@ -287,9 +272,6 @@
         r"""
         Applies linear operator.
 
-<<<<<<< HEAD
-        :param torch.nn.Parameter, float mask: MRI subsampling mask.
-=======
         Optionally update MRI mask or coil sensitivity maps on the fly.
 
         :param torch.Tensor x: image with shape [B,2,...,H,W].
@@ -330,7 +312,6 @@
         :param torch.nn.Parameter, torch.Tensor mask: MRI mask
         :param torch.nn.Parameter, torch.Tensor coil_maps: MRI coil sensitivity maps
         :param bool check_mask: check mask dimensions before updating
->>>>>>> 1731bf52
         """
         if mask is not None:
             self.mask = torch.nn.Parameter(

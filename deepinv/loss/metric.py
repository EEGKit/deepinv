--- conflicted
+++ resolved
@@ -4,8 +4,6 @@
 from torch import autograd as autograd
 from deepinv.loss.loss import Loss
 from deepinv.utils import cal_psnr
-<<<<<<< HEAD
-=======
 
 
 try:
@@ -137,141 +135,9 @@
         return cal_psnr(
             x_net, x, self.max_pixel, self.normalize, mean_batch=False, to_numpy=False
         )
->>>>>>> 0b40ff5a
-
-
-try:
-    import pyiqa
-except:
-    pyiqa = ImportError("The pyiqa package is not installed.")
-
-
-def check_pyiqa():
-    if isinstance(pyiqa, ImportError):
-        raise ImportError(
-            "Metric not available. Please install the pyiqa package with `pip install pyiqa`."
-        ) from pyiqa
-
-
-class NIQE(Loss):
-    r"""
-    Natural Image Quality Evaluator (NIQE) metric.
-
-    It is a no-reference image quality metric that estimates the quality of images.
-
-    :param str device: device to use for the metric computation. Default: 'cpu'.
-    """
-
-    def __init__(self, device="cpu"):
-        super().__init__()
-        check_pyiqa()
-        self.metric = pyiqa.create_metric("niqe").to(device)
-
-    def forward(self, x_net, **kwargs):
-        r"""
-        Computes the NIQE metric (no reference).
-
-        :param torch.Tensor x_net: input tensor.
-        :return: torch.Tensor size (batch_size,).
-        """
-        return self.metric(x_net)
-
-
-class LPIPS(Loss):
-    r"""
-    Learned Perceptual Image Patch Similarity (LPIPS) metric.
-
-    Computes the perceptual similarity between two images, based on a pre-trained deep neural network.
-
-    :param bool train: if ``True``, the metric is used for training. Default: ``False``.
-    :param str device: device to use for the metric computation. Default: 'cpu'.
-    """
-
-    def __init__(self, train=False, device="cpu"):
-        super().__init__()
-        check_pyiqa()
-        self.metric = pyiqa.create_metric("lpips").to(device)
-        self.train = train
-
-    def forward(self, x, x_net, **kwargs):
-        r"""
-        Computes the LPIPS metric.
-
-        :param torch.Tensor x: reference image.
-        :param torch.Tensor x_net: reconstructed image.
-        :return: torch.Tensor size (batch_size,).
-        """
-        loss = self.metric(x, x_net)
-        return (1 - loss) if self.train else loss
-
-
-class SSIM(Loss):
-    r"""
-    Structural Similarity Index (SSIM) metric.
-
-    See https://en.wikipedia.org/wiki/Structural_similarity for more information.
-
-    :param bool multiscale: if ``True``, computes the multiscale SSIM. Default: ``False``.
-    :param bool train: if ``True``, the metric is used for training. Default: ``False``.
-    :param str device: device to use for the metric computation. Default: 'cpu'.
-    """
-
-    def __init__(self, multiscale=False, train=False, device="cpu"):
-        super().__init__()
-        check_pyiqa()
-        if multiscale:
-            self.metric = pyiqa.create_metric("ms-ssim").to(device)
-        else:
-            self.metric = pyiqa.create_metric("ssim").to(device)
-        self.train = train
-
-    def forward(self, x, x_net, **kwargs):
-        r"""
-        Computes the SSIM metric.
-
-        :param torch.Tensor x: reference image.
-        :param torch.Tensor x_net: reconstructed image.
-        :return: torch.Tensor size (batch_size,).
-        """
-        loss = self.metric(x, x_net)
-        return (1 - loss) if self.train else loss
-
-
-class PSNR(Loss):
-    r"""
-    Peak Signal-to-Noise Ratio (PSNR) metric.
-
-    If the tensors have size (N, C, H, W), then the PSNR is computed as
-
-    .. math::
-        \text{PSNR} = \frac{20}{N} \log_{10} \frac{\text{MAX}_I}{\sqrt{\|a- b\|^2_2 / (CHW) }}
-
-    where :math:`\text{MAX}_I` is the maximum possible pixel value of the image (e.g. 1.0 for a
-    normalized image), and :math:`a` and :math:`b` are the estimate and reference images.
-
-    :param float max_pixel: maximum pixel value
-    :param bool normalize: if ``True``, the estimate is normalized to have the same norm as the reference.
-    """
-
-    def __init__(self, max_pixel=1, normalize=False):
-        super(PSNR, self).__init__()
-        self.max_pixel = max_pixel
-        self.normalize = normalize
-
-    def forward(self, x_net, x, **kwargs):
-        r"""
-        Computes the PSNR metric.
-
-        :param torch.Tensor x: reference image.
-        :param torch.Tensor x_net: reconstructed image.
-        :return: torch.Tensor size (batch_size,).
-        """
-        return cal_psnr(
-            x_net, x, self.max_pixel, self.normalize, mean_batch=False, to_numpy=False
-        )
-
-
-class LpNorm(Loss):
+
+
+class LpNorm(torch.nn.Module):
     r"""
     :math:`\ell_p` metric for :math:`p>0`.
 
@@ -304,25 +170,6 @@
     return nn.L1Loss()
 
 
-<<<<<<< HEAD
-class CharbonnierLoss(Loss):
-    r"""
-    Charbonnier Loss
-
-    """
-
-    def __init__(self, eps=1e-9):
-        super(CharbonnierLoss, self).__init__()
-        self.eps = eps
-
-    def forward(self, x, x_net, **kwargs):
-        diff = x - x_net
-        loss = torch.mean(torch.sqrt((diff * diff) + self.eps))
-        return loss
-
-
-=======
->>>>>>> 0b40ff5a
 def r1_penalty(real_pred, real_img):
     """R1 regularization for discriminator. The core idea is to
     penalize the gradient on real data alone: when the
@@ -392,12 +239,4 @@
     if weight is not None:
         gradients_penalty /= torch.mean(weight)
 
-    return gradients_penalty
-
-
-if __name__ == "__main__":
-    x = torch.rand(8, 3, 32, 32, device="cuda")
-    x_net = torch.rand(8, 3, 32, 32, device="cuda")
-
-    loss = LPIPS(device=x.device)
-    print(loss(x, x_net))+    return gradients_penalty
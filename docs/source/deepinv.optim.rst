.. _optim:

Optim
=====

This package contains a collection of routines that optimize

.. math::
    \begin{equation}
    \label{eq:min_prob}
    \tag{1}
    \underset{x}{\arg\min} \quad \datafid{x}{y} + \lambda \reg{x},
    \end{equation}


where the first term :math:`\datafidname:\xset\times\yset \mapsto \mathbb{R}_{+}` enforces data-fidelity, the second
term :math:`\regname:\xset\mapsto \mathbb{R}_{+}` acts as a regularization and
:math:`\lambda > 0` is a regularization parameter. More precisely, the data-fidelity term penalizes the discrepancy
between the data :math:`y` and the forward operator :math:`A` applied to the variable :math:`x`, as

.. math::
    \datafid{x}{y} = \distance{A(x)}{y}

where :math:`\distance{\cdot}{\cdot}` is a distance function, and where :math:`A:\xset\mapsto \yset` is the forward
operator (see :meth:`deepinv.physics.Physics`)

.. note::

    The regularization term often (but not always) depends on a hyperparameter :math:`\sigma` that can be either fixed
    or estimated. For example, if the regularization is implicitly defined by a denoiser,
    the hyperparameter is the noise level.

A typical example of optimization problem is the :math:`\ell_1`-regularized least squares problem, where the data-fidelity term is
the squared :math:`\ell_2`-norm and the regularization term is the :math:`\ell_1`-norm. In this case, a possible
algorithm to solve the problem is the Proximal Gradient Descent (PGD) algorithm writing as

.. math::
    \qquad x_{k+1} = \operatorname{prox}_{\gamma \lambda \regname} \left( x_k - \gamma \nabla \datafidname(x_k, y) \right),

where :math:`\operatorname{prox}_{\lambda \regname}` is the proximity operator of the regularization term, :math:`\gamma` is the
step size of the algorithm, and :math:`\nabla \datafidname` is the gradient of the data-fidelity term.

The following example illustrates the implementation of the PGD algorithm with DeepInverse to solve the :math:`\ell_1`-regularized
least squares problem.

.. doctest::

    >>> import torch
    >>> import deepinv as dinv
    >>> from deepinv.optim import L2, TVPrior
    >>>
    >>> # Forward operator, here inpainting
    >>> mask = torch.ones((1, 2, 2))
    >>> mask[0, 0, 0] = 0
    >>> physics = dinv.physics.Inpainting(tensor_size=mask.shape, mask=mask)
    >>> # Generate data
    >>> x = torch.ones((1, 1, 2, 2))
    >>> y = physics(x)
    >>> data_fidelity = L2()  # The data fidelity term
    >>> prior = TVPrior()  # The prior term
    >>> lambd = 0.1  # Regularization parameter
    >>> # Compute the squared norm of the operator A
    >>> norm_A2 = physics.compute_norm(y, tol=1e-4, verbose=False).item()
    >>> stepsize = 1/norm_A2  # stepsize for the PGD algorithm
    >>>
    >>> # PGD algorithm
    >>> max_iter = 20  # number of iterations
    >>> x_k = torch.zeros_like(x)  # initial guess
    >>>
    >>> for it in range(max_iter):
    ...     u = x_k - stepsize*data_fidelity.grad(x_k, y, physics)  # Gradient step
    ...     x_k = prior.prox(u, gamma=lambd*stepsize)  # Proximal step
    ...     cost = data_fidelity(x_k, y, physics) + lambd*prior(x_k)  # Compute the cost
    ...
    >>> print(cost < 1e-5)
    tensor([True])
    >>> print('Estimated solution: ', x_k.flatten())
    Estimated solution:  tensor([1.0000, 1.0000, 1.0000, 1.0000])


Optimization algorithms such as the one above can be written as fixed point algorithms,
i.e. for :math:`k=1,2,...`

.. math::
    \qquad (x_{k+1}, z_{k+1}) = \operatorname{FixedPoint}(x_k, z_k, f, g, A, y, ...)

where :math:`x` is a variable converging to the solution of the minimization problem, and
:math:`z` is an additional (dual) variable that may be required in the computation of the fixed point operator.


The function :meth:`deepinv.optim.optim_builder` returns an instance of :meth:`deepinv.optim.BaseOptim` with the
optimization algorithm of choice, either a predefined one (``"PGD"``, ``"ADMM"``, ``"HQS"``, etc.),
or with a user-defined one.

.. autosummary::
   :toctree: stubs
   :template: myfunc_template.rst
   :nosignatures:

   deepinv.optim.optim_builder


Optimization algorithm inherit from the base class :meth:`deepinv.optim.BaseOptim`, which serves as a common interface
for all optimization algorithms.

.. autosummary::
   :toctree: stubs
   :template: myclass_template.rst
   :nosignatures:

   deepinv.optim.BaseOptim

.. _Potential:

Potentials
----------

The base class for implementing potential scalar functions :math:`h : \xset \to \mathbb{R}` used to define an optimization problems.

This class comes with methods for computing operators useful for optimization, such as its proximal operator :math:`\operatorname{prox}_{h}`, its gradient :math:`\nabla h`,
its convex conjugate :math:`h^*`, ect ...

<<<<<<< HEAD
=======
.. autosummary::
   :toctree: stubs
   :template: myclass_template.rst
   :nosignatures:

   deepinv.optim.Potential

>>>>>>> 98ff6c5c
.. _data-fidelity:

Data Fidelity
-------------
This is the base class for the data fidelity term :math:`\distance{A(x)}{y}` where :math:`A` is the forward operator,
:math:`x\in\xset` is a variable and :math:`y\in\yset` is the data, and where :math:`d` is a distance function, from the class :meth:`deepinv.optim.Distance`. 
The class :meth:`deepinv.optim.Distance` is implemented as a child class from :meth:`deepinv.optim.Potential`.

This data-fidelity class thus comes with methods, such as :math:`\operatorname{prox}_{\distancename\circ A}` and
:math:`\nabla (\distancename \circ A)` (among others), on which optimization algorithms rely.

.. autosummary::
   :toctree: stubs
   :template: myclass_template.rst
   :nosignatures:

   deepinv.optim.data_fidelity.DataFidelity
   deepinv.optim.data_fidelity.L1
   deepinv.optim.data_fidelity.L2
   deepinv.optim.data_fidelity.IndicatorL2
   deepinv.optim.data_fidelity.PoissonLikelihood
   deepinv.optim.data_fidelity.LogPoissonLikelihood
   deepinv.optim.data_fidelity.AmplitudeLoss


.. _priors:

Priors
------
This is the base class for implementing prior functions :math:`\reg{x}` where :math:`x\in\xset` is a variable and
where :math:`\regname` is a function.

This class is implemented as a child class from :meth:`deepinv.optim.Potential` and therefore it comes with methods for computing
operators such as :math:`\operatorname{prox}_{\regname}` and :math:`\nabla \regname`.  This base class is used to implement user-defined differentiable
priors, such as the Tikhonov regularisation, but also implicit priors. For instance, in PnP methods, the method
computing the proximity operator is overwritten by a method performing denoising.


.. autosummary::
   :toctree: stubs
   :template: myclass_template.rst
   :nosignatures:

   deepinv.optim.Prior
   deepinv.optim.PnP
   deepinv.optim.RED
   deepinv.optim.ScorePrior
   deepinv.optim.Tikhonov
   deepinv.optim.L1Prior
   deepinv.optim.WaveletPrior
   deepinv.optim.TVPrior
   deepinv.optim.PatchPrior
   deepinv.optim.PatchNR
   deepinv.optim.L12Prior


.. _bregman:

Bregman
------
This is the base class for implementing Bregman potentials :math:`\phi(x)` where :math:`x\in\xset` is a variable and
where :math:`\phi` is a convex scalar function.

This class is implemented as a child class from :meth:`deepinv.optim.Potential` and therefore it comes with methods for computing
operators useful for Bregman optimization algorithms such as Mirror Descent: the gradient :math:`\nabla \phi`, the conjugate :math:`\phi^*` and its gradient :math:`\nabla \phi^*`, or the Bregman divergence :math:`D(x,y) = \phi(x) - \phi^*(y) - x^T y`.

.. autosummary::
   :toctree: stubs
   :template: myclass_template.rst
   :nosignatures:

   deepinv.optim.bregman.Bregman
   deepinv.optim.bregman.BregmanL2
   deepinv.optim.bregman.BurgEntropy
   deepinv.optim.bregman.NegEntropy
   deepinv.optim.bregman.Bregman_ICNN


.. _optim-params:

Parameters
---------------------
The parameters of the optimization algorithm, such as
stepsize, regularisation parameter, denoising standard deviation, etc.
are stored in a dictionary ``"params_algo"``, whose typical entries are:

.. list-table::
   :widths: 25 30 30
   :header-rows: 1

   * - Key
     - Meaning
     - Recommended Values
   * - ``"stepsize"``
     - Step size of the optimization algorithm.
     - | Should be positive. Depending on the algorithm,
       | needs to be small enough for convergence;
       | e.g. for PGD with ``g_first=False``,
       | should be smaller than :math:`1/(\|A\|_2^2)`.
   * - ``"lambda"``
     - | Regularization parameter :math:`\lambda`
       | multiplying the regularization term.
     - Should be positive.
   * - ``"g_param"``
     - | Optional parameter :math:`\sigma` which :math:`\regname` depends on.
       | For priors based on denoisers,
       | corresponds to the noise level.
     - Should be positive.
   * - ``"beta"``
     - | Relaxation parameter used in
       | ADMM, DRS, CP.
     - Should be positive.
   * - ``"stepsize_dual"``
     - | Step size in the dual update in the
       | Primal Dual algorithm (only required by CP).
     - Should be positive.

Each value of the dictionary can be either an iterable (i.e., a list with a distinct value for each iteration) or
a single float (same value for each iteration).

Iterators
---------
An optim iterator is an object that implements a fixed point iteration for minimizing the sum of two functions
:math:`F = \datafidname + \lambda \regname` where :math:`\datafidname` is a data-fidelity term  that will be modeled
by an instance of physics and :math:`\regname` is a regularizer. The fixed point iteration takes the form

.. math::
    \qquad (x_{k+1}, z_{k+1}) = \operatorname{FixedPoint}(x_k, z_k, \datafidname, \regname, A, y, ...)

where :math:`x` is a variable converging to the solution of the minimization problem, and
:math:`z` is an additional variable that may be required in the computation of the fixed point operator.

.. autosummary::
   :toctree: stubs
   :template: myclass_template.rst
   :nosignatures:

   deepinv.optim.FixedPoint

The implementation of the fixed point algorithm in :meth:`deepinv.optim`,
following standard optimization theory, is split in two steps:

.. math::
    z_{k+1} = \operatorname{step}_{\datafidname}(x_k, z_k, y, A, ...)\\
    x_{k+1} = \operatorname{step}_{\regname}(x_k, z_k, y, A, ...)

where :math:`\operatorname{step}_{\datafidname}` and :math:`\operatorname{step}_g` are gradient and/or proximal steps
on :math:`\datafidname` and :math:`\regname`, while using additional inputs, such as :math:`A` and :math:`y`, but also stepsizes,
relaxation parameters, etc...

The fStep and gStep classes precisely implement these steps.


Generic Optimizers
^^^^^^^^^^^^^^^^^^^^^^^^^^^^^^

The following files contain the base classes for implementing generic optimizers:

.. autosummary::
   :toctree: stubs
   :template: myclass_template.rst
   :nosignatures:

   deepinv.optim.OptimIterator
   deepinv.optim.optim_iterators.GDIteration
   deepinv.optim.optim_iterators.PGDIteration
   deepinv.optim.optim_iterators.FISTAIteration
   deepinv.optim.optim_iterators.CPIteration
   deepinv.optim.optim_iterators.ADMMIteration
   deepinv.optim.optim_iterators.DRSIteration
   deepinv.optim.optim_iterators.HQSIteration
   deepinv.optim.optim_iterators.SMIteration


Utils
-------------
We provide some useful utilities for optimization algorithms.

.. autosummary::
   :toctree: stubs
   :template: myclass_template.rst
   :nosignatures:

    deepinv.optim.utils.conjugate_gradient
    deepinv.optim.utils.gradient_descent
    deepinv.optim.utils.GaussianMixtureModel<|MERGE_RESOLUTION|>--- conflicted
+++ resolved
@@ -120,8 +120,6 @@
 This class comes with methods for computing operators useful for optimization, such as its proximal operator :math:`\operatorname{prox}_{h}`, its gradient :math:`\nabla h`,
 its convex conjugate :math:`h^*`, ect ...
 
-<<<<<<< HEAD
-=======
 .. autosummary::
    :toctree: stubs
    :template: myclass_template.rst
@@ -129,7 +127,6 @@
 
    deepinv.optim.Potential
 
->>>>>>> 98ff6c5c
 .. _data-fidelity:
 
 Data Fidelity

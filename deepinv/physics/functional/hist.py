r"""
NumPy-style histograms in PyTorch

Copy from: https://github.com/francois-rozet/torchist/blob/master/torchist/__init__.py
"""

import torch

from torch import Size, Tensor, BoolTensor
from typing import Union, Sequence


def ravel_multi_index(coords: Tensor, shape: Size) -> Tensor:
    r"""
    Converts a tensor of coordinate vectors into a tensor of flat indices.

    This is a ``torch`` implementation of ``numpy.ravel_multi_index``.

    :param torch.Tensor coords: A tensor of coordinate vectors, ``(*, D)``.
    :param tuple shape: The source shape.
    :return: The raveled indices, ``(*,)``.

    """

    shape = coords.new_tensor(shape + (1,))
    coefs = shape[1:].flipud().cumprod(dim=0).flipud()

    return (coords * coefs).sum(dim=-1)


def unravel_index(indices: Tensor, shape: Size) -> Tensor:
    r"""
    Converts a tensor of flat indices into a tensor of coordinate vectors.

    This is a ``torch`` implementation of ``numpy.unravel_index``.

    :param torch.Tensor indices: A tensor of flat indices, (*,).
    :param tuple shape: The target shape.
    :return: The unraveled coordinates, ``(*, D)``.
    """

    shape = indices.new_tensor(shape + (1,))
    coefs = shape[1:].flipud().cumprod(dim=0).flipud()

    return torch.div(indices[..., None], coefs, rounding_mode="trunc") % shape[:-1]


def out_of_bounds(x: Tensor, low: Tensor, upp: Tensor) -> BoolTensor:
    r"""
    Returns a mask of out-of-bounds values in x.

    :param torch.Tensor x: A tensor, ``(*, D)``.
    :param torch.Tensor, float low: The lower bound in each dimension, scalar or ``(D,)``.
    :param torch.Tensor, float upp: The upper bound in each dimension, scalar or ``(D,)``.
    :return: the mask tensor, ``(*,)``.

    """

    a, b = x < low, x > upp

    if x.dim() > 1:
        a, b = torch.any(a, dim=-1), torch.any(b, dim=-1)

    return torch.logical_or(a, b)


def quantize(x: Tensor, bins: Tensor, low: Tensor, upp: Tensor) -> Tensor:
    r"""
    Maps the values of x to integers.

    :param torch.Tensor x: A tensor, ``(*, D)``.
    :param torch.Tensor bins: The number of bins in each dimension, scalar or (D,).
    :param torch.Tensor, float low: The lower bound in each dimension, scalar or ``(D,)``.
    :param torch.Tensor, float upp: The upper bound in each dimension, scalar or ``(D,)``.
    :return: The quantized tensor, ``(*, D)``.

    """

    x = (x - low) / (upp - low)  # in [0.0, 1.0]
    x = (bins * x).long()  # in [0, bins]

    return x


def histogramdd(
    x: Tensor,
    bins: Union[int, Sequence[int]] = 10,
    low: Union[float, Sequence[float]] = None,
    upp: Union[float, Sequence[float]] = None,
    bounded: bool = False,
    weights: Tensor = None,
    sparse: bool = False,
    edges: Union[Tensor, Sequence[Tensor]] = None,
) -> Tensor:
    r"""
    Computes the multidimensional histogram of a tensor.

    This is a ``torch`` implementation of ``numpy.histogramdd``.
    This function is borrowed from `torchist <https://github.com/francois-rozet/torchist/>`_.

    Note:
        Similar to ``numpy.histogram``, all bins are half-open except the last bin which
        also includes the upper bound.


<<<<<<< HEAD
    :param torch.Tensor x: A tensor, ``(\*, D)``.
    :param int, sequence[int] bins: The number of bins in each dimension, scalar or ``(D,)``.
    :param float, sequence[float] low: The lower bound in each dimension, scalar or ``(D,)``. If ``low`` is ``None``,
            the min of x is used instead.
    :param float, sequence[float] upp: The upper bound in each dimension, scalar or ``(D,)``. If ``upp`` is ``None``,
            the max of x is used instead.
    :param bool bounded: Whether x is bounded by `low` and `upp`, included.
=======
    :param torch.Tensor x: A tensor, (\*, D).
    :param int, sequence[int] bins: The number of bins in each dimension, scalar or (D,).
    :param float, sequence[float] low: The lower bound in each dimension, scalar or (D,). If `low` is ``None``,
            the min of `x` is used instead.
    :param float, sequence[float] upp: The upper bound in each dimension, scalar or (D,). If `upp` is ``None``,
            the max of `x` is used instead.
    :param bool bounded: Whether `x` is bounded by `low` and `upp`, included.
>>>>>>> 859392c9
            If `False`, out-of-bounds values are filtered out.
    :param torch.Tensor weights: A tensor of weights, ``(\*,)``. Each sample of `x` contributes
            its associated weight towards the bin count (instead of 1).
    :param bool sparse: Whether the histogram is returned as a sparse tensor or not.
    :param torch.Tensor, sequence[torch.Tensor] edges: The edges of the histogram. Either a vector or a list of vectors.
            If provided, ``bins``, ``low`` and ``upp`` are inferred from ``edges``.

    :return: (torch.Tensor) : the histogram
    """

    # Preprocess
    D = x.size(-1)
    x = x.reshape(-1, D).squeeze(-1)

    if edges is None:
        bounded = bounded or (low is None and upp is None)

        if low is None:
            low = x.min(dim=0).values

        if upp is None:
            upp = x.max(dim=0).values
    elif torch.is_tensor(edges):
        edges = edges.flatten().to(x)
        bins = edges.numel() - 1
        low = edges[0]
        upp = edges[-1]
    else:
        edges = [e.flatten() for e in edges]
        bins = [e.numel() - 1 for e in edges]
        low = [e[0] for e in edges]
        upp = [e[-1] for e in edges]

        pack = x.new_full((D, max(bins) + 1), float("inf"))

        for i, e in enumerate(edges):
            pack[i, : e.numel()] = e.to(x)  # pad with inf

        edges = pack

    bins = torch.as_tensor(bins, dtype=torch.long, device=x.device).squeeze()
    low = torch.as_tensor(low, dtype=x.dtype, device=x.device).squeeze()
    upp = torch.as_tensor(upp, dtype=x.dtype, device=x.device).squeeze()

    assert torch.all(
        upp > low
    ), "The upper bound must be strictly larger than the lower bound"

    if weights is not None:
        weights = weights.flatten()

    # Filter out-of-bound values
    if not bounded:
        mask = ~out_of_bounds(x, low, upp)

        x = x[mask]

        if weights is not None:
            weights = weights[mask]

    # Indexing
    if edges is None:
        idx = quantize(x, bins, low, upp)
    elif edges.dim() > 1:
        idx = torch.searchsorted(edges, x.t().contiguous(), right=True).t() - 1
    else:
        idx = torch.bucketize(x, edges, right=True) - 1

    idx = torch.clip(idx, min=None, max=bins - 1)  # last bin includes upper bound

    # Histogram
    shape = torch.Size(bins.expand(D).tolist())

    if sparse:
        if weights is None:
            idx, values = torch.unique(idx, dim=0, return_counts=True)
        else:
            idx, inverse = torch.unique(idx, dim=0, return_inverse=True)
            values = weights.new_zeros(len(idx))
            values = values.scatter_add(dim=0, index=inverse, src=weights)

        hist = torch.sparse_coo_tensor(idx.t(), values, shape)
        hist._coalesced_(True)
    else:
        if D > 1:
            idx = ravel_multi_index(idx, shape)
        hist = idx.bincount(weights, minlength=shape.numel()).reshape(shape)

    return hist


def histogram(
    x: Tensor,
    bins: int = 10,
    low: float = None,
    upp: float = None,
    **kwargs,
) -> Tensor:
    r"""Computes the histogram of a tensor.

    This is a `torch` implementation of `numpy.histogram`.


    :param torch.Tensor x: A tensor, ``(*,)``.
    :param int bins: The number of bins.
<<<<<<< HEAD
    :param float low: The lower bound. If ``low`` is ``None`` the min of x is used instead.
    :param float upp: The upper bound. If ``upp`` is ``None`` the max of x is used instead.
    :param kwargs: Keyword arguments passed to ``histogramdd``.
=======
    :param float low: The lower bound. If `low` is ``None`` the min of `x` is used instead.
    :param float upp: The upper bound. If `upp` is ``None`` the max of `x` is used instead.
    :param kwargs: Keyword arguments passed to `histogramdd`.
>>>>>>> 859392c9

    :return torch.Tensor: The histogram
    """

    return histogramdd(x.unsqueeze(-1), bins, low, upp, **kwargs)<|MERGE_RESOLUTION|>--- conflicted
+++ resolved
@@ -103,15 +103,6 @@
         also includes the upper bound.
 
 
-<<<<<<< HEAD
-    :param torch.Tensor x: A tensor, ``(\*, D)``.
-    :param int, sequence[int] bins: The number of bins in each dimension, scalar or ``(D,)``.
-    :param float, sequence[float] low: The lower bound in each dimension, scalar or ``(D,)``. If ``low`` is ``None``,
-            the min of x is used instead.
-    :param float, sequence[float] upp: The upper bound in each dimension, scalar or ``(D,)``. If ``upp`` is ``None``,
-            the max of x is used instead.
-    :param bool bounded: Whether x is bounded by `low` and `upp`, included.
-=======
     :param torch.Tensor x: A tensor, (\*, D).
     :param int, sequence[int] bins: The number of bins in each dimension, scalar or (D,).
     :param float, sequence[float] low: The lower bound in each dimension, scalar or (D,). If `low` is ``None``,
@@ -119,7 +110,6 @@
     :param float, sequence[float] upp: The upper bound in each dimension, scalar or (D,). If `upp` is ``None``,
             the max of `x` is used instead.
     :param bool bounded: Whether `x` is bounded by `low` and `upp`, included.
->>>>>>> 859392c9
             If `False`, out-of-bounds values are filtered out.
     :param torch.Tensor weights: A tensor of weights, ``(\*,)``. Each sample of `x` contributes
             its associated weight towards the bin count (instead of 1).
@@ -225,15 +215,9 @@
 
     :param torch.Tensor x: A tensor, ``(*,)``.
     :param int bins: The number of bins.
-<<<<<<< HEAD
-    :param float low: The lower bound. If ``low`` is ``None`` the min of x is used instead.
-    :param float upp: The upper bound. If ``upp`` is ``None`` the max of x is used instead.
-    :param kwargs: Keyword arguments passed to ``histogramdd``.
-=======
     :param float low: The lower bound. If `low` is ``None`` the min of `x` is used instead.
     :param float upp: The upper bound. If `upp` is ``None`` the max of `x` is used instead.
     :param kwargs: Keyword arguments passed to `histogramdd`.
->>>>>>> 859392c9
 
     :return torch.Tensor: The histogram
     """

import torch
import numpy as np
from torch import nn
import torch.nn.functional as F
from deepinv.physics.forward import LinearPhysics

if torch.__version__ > "1.2.0":
    affine_grid = lambda theta, size: F.affine_grid(theta, size, align_corners=True)
    grid_sample = lambda input, grid, mode="bilinear": F.grid_sample(
        input, grid, align_corners=True, mode=mode
    )
else:
    affine_grid = F.affine_grid
    grid_sample = F.grid_sample

# constants
PI = 4 * torch.ones(1).atan()
SQRT2 = (2 * torch.ones(1)).sqrt()


def fftfreq(n):
    val = 1.0 / n
    results = torch.zeros(n)
    N = (n - 1) // 2 + 1
    p1 = torch.arange(0, N)
    results[:N] = p1
    p2 = torch.arange(-(n // 2), 0)
    results[N:] = p2
    return results * val


def deg2rad(x):
    return x * 4 * torch.ones(1, device=x.device, dtype=x.dtype).atan() / 180


class AbstractFilter(nn.Module):
    def __init__(self, device="cpu", dtype=torch.float):
        super().__init__()
        self.device = device
        self.dtype = dtype

    def forward(self, x):
        input_size = x.shape[2]
        projection_size_padded = max(
            64, int(2 ** (2 * torch.tensor(input_size)).float().log2().ceil())
        )
        pad_width = projection_size_padded - input_size
        padded_tensor = F.pad(x, (0, 0, 0, pad_width))
        f = self._get_fourier_filter(padded_tensor.shape[2]).to(x.device)
        fourier_filter = self.create_filter(f)
        fourier_filter = fourier_filter.unsqueeze(-2)

        projection = (
            torch.view_as_real(torch.fft.fft(padded_tensor.transpose(2, 3))).transpose(
                2, 3
            )
            * fourier_filter
        )
        result = torch.view_as_real(
            torch.fft.ifft(torch.view_as_complex(projection).transpose(2, 3))
        )[..., 0]
        result = result.transpose(2, 3)[:, :, :input_size, :]

        return result

    def _get_fourier_filter(self, size):
        n = torch.cat(
            [torch.arange(1, size / 2 + 1, 2), torch.arange(size / 2 - 1, 0, -2)]
        )

        f = torch.zeros(size, dtype=self.dtype, device=self.device)
        f[0] = 0.25
        f[1::2] = -1 / (PI * n) ** 2

        fourier_filter = torch.view_as_real(torch.fft.fft(f, dim=-1))
        fourier_filter[:, 1] = fourier_filter[:, 0]

        return 2 * fourier_filter

    def create_filter(self, f):
        raise NotImplementedError


class RampFilter(AbstractFilter):
    def __init__(self, **kwargs):
        super(RampFilter, self).__init__(**kwargs)

    def create_filter(self, f):
        return f


class Radon(nn.Module):
    def __init__(
        self,
        in_size=None,
        theta=None,
        circle=True,
        dtype=torch.float,
        device=torch.device("cpu"),
    ):
        super().__init__()
        self.circle = circle
        self.theta = theta
        if theta is None:
            self.theta = torch.arange(180)
        self.dtype = dtype
        self.all_grids = None
        if in_size is not None:
            self.all_grids = self._create_grids(self.theta, in_size, circle).to(device)

    def forward(self, x):
        N, C, W, H = x.shape
        assert W == H, "Input image must be square"

        if (
            self.all_grids is None
        ):  # if in_size was not given, we have to create the grid online.
            self.all_grids = self._create_grids(
                self.theta, W, self.circle, device=x.device
            )

        if not self.circle:
            diagonal = SQRT2 * W
            pad = int((diagonal - W).ceil())
            new_center = (W + pad) // 2
            old_center = W // 2
            pad_before = new_center - old_center
            pad_width = (pad_before, pad - pad_before)
            x = F.pad(x, (pad_width[0], pad_width[1], pad_width[0], pad_width[1]))

        N, C, W, _ = x.shape
        out = torch.zeros(N, C, W, len(self.theta), device=x.device, dtype=self.dtype)

        for i in range(len(self.theta)):
            rotated = grid_sample(x, self.all_grids[i].repeat(N, 1, 1, 1).to(x.device))
            out[..., i] = rotated.sum(2)

        return out

    def _create_grids(self, angles, grid_size, circle, device="cpu"):
        if not circle:
            grid_size = int((SQRT2 * grid_size).ceil())
        all_grids = []
        for theta in angles:
            theta = deg2rad(theta)
            R = torch.tensor(
                [[[theta.cos(), theta.sin(), 0], [-theta.sin(), theta.cos(), 0]]],
                dtype=self.dtype,
                device=device,
            )
            all_grids.append(affine_grid(R, torch.Size([1, 1, grid_size, grid_size])))
        return torch.stack(all_grids)


class IRadon(nn.Module):
    def __init__(
        self,
        in_size=None,
        theta=None,
        circle=True,
        use_filter=True,
        out_size=None,
        dtype=torch.float,
        device=torch.device("cpu"),
    ):
        super().__init__()
        self.circle = circle
        self.device = device
        self.theta = theta if theta is not None else torch.arange(180).to(self.device)
        self.out_size = out_size
        self.in_size = in_size
        self.dtype = dtype
        self.ygrid, self.xgrid, self.all_grids = None, None, None
        if in_size is not None:
            self.ygrid, self.xgrid = self._create_yxgrid(in_size, circle)
<<<<<<< HEAD
            self.all_grids = self._create_grids(self.theta, in_size, circle).to(self.device)
        self.filter = RampFilter(dtype=self.dtype, device=self.device) if use_filter else lambda x: x
=======
            self.all_grids = self._create_grids(self.theta, in_size, circle).to(
                self.device
            )
        self.filter = (
            RampFilter(dtype=self.dtype, device=self.device)
            if use_filter
            else lambda x: x
        )
>>>>>>> 74b43cf8

    def forward(self, x, filtering=True):
        it_size = x.shape[2]
        ch_size = x.shape[1]

        if self.in_size is None:
            self.in_size = (
                int((it_size / SQRT2).floor()) if not self.circle else it_size
            )
        # if None in [self.ygrid, self.xgrid, self.all_grids]:
        if self.ygrid is None or self.xgrid is None or self.all_grids is None:
            self.ygrid, self.xgrid = self._create_yxgrid(self.in_size, self.circle)
<<<<<<< HEAD
            self.all_grids = self._create_grids(
                self.theta, self.in_size, self.circle
            )
=======
            self.all_grids = self._create_grids(self.theta, self.in_size, self.circle)
>>>>>>> 74b43cf8

        x = self.filter(x) if filtering else x

        reco = torch.zeros(
            x.shape[0], ch_size, it_size, it_size, device=self.device, dtype=self.dtype
        )
        for i_theta in range(len(self.theta)):
            reco += grid_sample(
                x, self.all_grids[i_theta].repeat(reco.shape[0], 1, 1, 1)
            )

        if not self.circle:
            W = self.in_size
            diagonal = it_size
            pad = int(torch.tensor(diagonal - W, dtype=torch.float).ceil())
            new_center = (W + pad) // 2
            old_center = W // 2
            pad_before = new_center - old_center
            pad_width = (pad_before, pad - pad_before)
            reco = F.pad(
                reco, (-pad_width[0], -pad_width[1], -pad_width[0], -pad_width[1])
            )

        if self.circle:
            reconstruction_circle = (self.xgrid**2 + self.ygrid**2) <= 1
            reconstruction_circle = reconstruction_circle.repeat(
                x.shape[0], ch_size, 1, 1
            )
            reco[~reconstruction_circle] = 0.0

        reco = reco * PI.item() / (2 * len(self.theta))

        if self.out_size is not None:
            pad = (self.out_size - self.in_size) // 2
            reco = F.pad(reco, (pad, pad, pad, pad))

        return reco

    def _create_yxgrid(self, in_size, circle):
        if not circle:
            in_size = int((SQRT2 * in_size).ceil())
        unitrange = torch.linspace(-1, 1, in_size, dtype=self.dtype, device=self.device)
        return torch.meshgrid(unitrange, unitrange, indexing="ij")

    def _XYtoT(self, theta):
        T = self.xgrid * (deg2rad(theta)).cos() - self.ygrid * (deg2rad(theta)).sin()
        return T

    def _create_grids(self, angles, grid_size, circle):
        if not circle:
            grid_size = int((SQRT2 * grid_size).ceil())
        all_grids = []
        for i_theta in range(len(angles)):
            X = (
                torch.ones(grid_size, dtype=self.dtype, device=self.device)
                .view(-1, 1)
                .repeat(1, grid_size)
                * i_theta
                * 2.0
                / (len(angles) - 1)
                - 1.0
            )
            Y = self._XYtoT(angles[i_theta])
            all_grids.append(
                torch.cat((X.unsqueeze(-1), Y.unsqueeze(-1)), dim=-1).unsqueeze(0)
            )
        return torch.stack(all_grids)


class Tomography(LinearPhysics):
    r"""
    (Computed) Tomography operator.

    The Radon transform is the integral transform which takes a square image :math:`x` defined on the plane to a function
    :math:`y=Rx` defined on the (two-dimensional) space of lines in the plane, whose value at a particular line is equal
    to the line integral of the function over that line.

    .. note::

        The pseudo-inverse is computed using the filtered back-projection algorithm with a Ramp filter.
        This is not the exact linear pseudo-inverse of the Radon transform, but it is a good approximation which is
        robust to noise.

    .. warning::

        The adjoint operator has small numerical errors due to interpolation.

    :param int img_width: width/height of the square image input.
    :param int, torch.tensor angles: If the type is ``int``, the angles are sampled uniformly between 0 and 360 degrees.
        If the type is ``torch.tensor``, the angles are the ones provided (e.g., ``torch.linspace(0, 180, steps=10)``).
    :param bool circle: If ``True`` both forward and backward projection will be restricted to pixels inside a circle
        inscribed in the square image.
    :param str device: gpu or cpu.
    """

<<<<<<< HEAD
    def __init__(self, img_width, angles, circle=False, device=torch.device("cpu"), dtype=torch.float, **kwargs):
=======
    def __init__(
        self,
        img_width,
        angles,
        circle=False,
        device=torch.device("cpu"),
        dtype=torch.float,
        **kwargs
    ):
>>>>>>> 74b43cf8
        super().__init__(**kwargs)

        if isinstance(angles, int) or isinstance(angles, float) :
            theta = torch.linspace(0, 180, steps=angles + 1, device=device)[:-1]
        else:
            theta = angles.to(device)

<<<<<<< HEAD
        self.radon = Radon(img_width, theta, circle, device=device, dtype=dtype).to(device)
        self.iradon = IRadon(img_width, theta, circle,  device=device, dtype=dtype).to(device)
=======
        self.radon = Radon(img_width, theta, circle, device=device, dtype=dtype).to(
            device
        )
        self.iradon = IRadon(img_width, theta, circle, device=device, dtype=dtype).to(
            device
        )
>>>>>>> 74b43cf8

    def A(self, x):
        return self.radon(x)

    def A_dagger(self, y):
        return self.iradon(y)

    def A_adjoint(self, y):
<<<<<<< HEAD
        return self.iradon(y, filtering=False)


if __name__ == "__main__":
    torch.manual_seed(0)
    import deepinv
    device = torch.device("cuda:0" if torch.cuda.is_available() else "cpu")
    dtype = torch.double
    view_number = 100
    angles = torch.linspace(0, 180, view_number, device=device, dtype=dtype)
    CT = deepinv.physics.Tomography(256, angles, device=device, dtype=dtype)
    x = torch.rand(1, 1, 256, 256, device=device, dtype=dtype)
    y = CT.A(x)
    z = CT.A_dagger(y)
    psnr = deepinv.utils.cal_psnr(x, z) 
    print(psnr)
=======
        return self.iradon(y, filtering=False)
>>>>>>> 74b43cf8
<|MERGE_RESOLUTION|>--- conflicted
+++ resolved
@@ -173,10 +173,6 @@
         self.ygrid, self.xgrid, self.all_grids = None, None, None
         if in_size is not None:
             self.ygrid, self.xgrid = self._create_yxgrid(in_size, circle)
-<<<<<<< HEAD
-            self.all_grids = self._create_grids(self.theta, in_size, circle).to(self.device)
-        self.filter = RampFilter(dtype=self.dtype, device=self.device) if use_filter else lambda x: x
-=======
             self.all_grids = self._create_grids(self.theta, in_size, circle).to(
                 self.device
             )
@@ -185,7 +181,6 @@
             if use_filter
             else lambda x: x
         )
->>>>>>> 74b43cf8
 
     def forward(self, x, filtering=True):
         it_size = x.shape[2]
@@ -198,13 +193,7 @@
         # if None in [self.ygrid, self.xgrid, self.all_grids]:
         if self.ygrid is None or self.xgrid is None or self.all_grids is None:
             self.ygrid, self.xgrid = self._create_yxgrid(self.in_size, self.circle)
-<<<<<<< HEAD
-            self.all_grids = self._create_grids(
-                self.theta, self.in_size, self.circle
-            )
-=======
             self.all_grids = self._create_grids(self.theta, self.in_size, self.circle)
->>>>>>> 74b43cf8
 
         x = self.filter(x) if filtering else x
 
@@ -300,9 +289,6 @@
     :param str device: gpu or cpu.
     """
 
-<<<<<<< HEAD
-    def __init__(self, img_width, angles, circle=False, device=torch.device("cpu"), dtype=torch.float, **kwargs):
-=======
     def __init__(
         self,
         img_width,
@@ -312,7 +298,6 @@
         dtype=torch.float,
         **kwargs
     ):
->>>>>>> 74b43cf8
         super().__init__(**kwargs)
 
         if isinstance(angles, int) or isinstance(angles, float) :
@@ -320,17 +305,12 @@
         else:
             theta = angles.to(device)
 
-<<<<<<< HEAD
-        self.radon = Radon(img_width, theta, circle, device=device, dtype=dtype).to(device)
-        self.iradon = IRadon(img_width, theta, circle,  device=device, dtype=dtype).to(device)
-=======
         self.radon = Radon(img_width, theta, circle, device=device, dtype=dtype).to(
             device
         )
         self.iradon = IRadon(img_width, theta, circle, device=device, dtype=dtype).to(
             device
         )
->>>>>>> 74b43cf8
 
     def A(self, x):
         return self.radon(x)
@@ -339,23 +319,4 @@
         return self.iradon(y)
 
     def A_adjoint(self, y):
-<<<<<<< HEAD
-        return self.iradon(y, filtering=False)
-
-
-if __name__ == "__main__":
-    torch.manual_seed(0)
-    import deepinv
-    device = torch.device("cuda:0" if torch.cuda.is_available() else "cpu")
-    dtype = torch.double
-    view_number = 100
-    angles = torch.linspace(0, 180, view_number, device=device, dtype=dtype)
-    CT = deepinv.physics.Tomography(256, angles, device=device, dtype=dtype)
-    x = torch.rand(1, 1, 256, 256, device=device, dtype=dtype)
-    y = CT.A(x)
-    z = CT.A_dagger(y)
-    psnr = deepinv.utils.cal_psnr(x, z) 
-    print(psnr)
-=======
-        return self.iradon(y, filtering=False)
->>>>>>> 74b43cf8
+        return self.iradon(y, filtering=False)
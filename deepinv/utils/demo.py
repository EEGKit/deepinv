import requests
import shutil
import os
import zipfile
import torch
import torchvision
import numpy as np
from torchvision import transforms
from PIL import Image
from io import BytesIO
from tqdm import tqdm
from pathlib import Path


class MRIData(torch.utils.data.Dataset):
    """fastMRI dataset (knee subset)."""

    def __init__(
        self, root_dir, train=True, sample_index=None, tag=900, transform=None
    ):
        x = torch.load(str(root_dir) + ".pt")
        x = x.squeeze()
        self.transform = transform

        if train:
            self.x = x[:tag]
        else:
            self.x = x[tag:, ...]

        self.x = torch.stack([self.x, torch.zeros_like(self.x)], dim=1)

        if sample_index is not None:
            self.x = self.x[sample_index].unsqueeze(0)

    def __getitem__(self, index):
        x = self.x[index]

        if self.transform is not None:
            x = self.transform(x)

        return x

    def __len__(self):
        return len(self.x)


def get_git_root():
    import git

    git_repo = git.Repo(".", search_parent_directories=True)
    git_root = git_repo.git.rev_parse("--show-toplevel")
    return git_root


def get_image_dataset_url(dataset_name, file_type="zip"):
    return (
        "https://huggingface.co/datasets/deepinv/images/resolve/main/"
        + dataset_name
        + "."
        + file_type
        + "?download=true"
    )


def get_degradation_url(file_name):
    return (
        "https://huggingface.co/datasets/deepinv/degradations/resolve/main/"
        + file_name
        + "?download=true"
    )


def get_image_url(file_name):
    return (
        "https://huggingface.co/datasets/deepinv/images/resolve/main/"
        + file_name
        + "?download=true"
    )


def load_dataset(
    dataset_name, data_dir, transform, download=True, url=None, train=True
):
<<<<<<< HEAD
    dataset_dir = Path(data_dir) / dataset_name

=======
    dataset_dir = data_dir / dataset_name
>>>>>>> eab4d6ec
    if dataset_name == "fastmri_knee_singlecoil":
        file_type = "pt"
    else:
        file_type = "zip"
    if download and not dataset_dir.exists():
        dataset_dir.mkdir(parents=True, exist_ok=True)
        if url is None:
            url = get_image_dataset_url(dataset_name, file_type)
        response = requests.get(url, stream=True)
        total_size_in_bytes = int(response.headers.get("content-length", 0))
        block_size = 1024  # 1 Kibibyte
        print("Downloading " + str(dataset_dir) + f".{file_type}")
        progress_bar = tqdm(total=total_size_in_bytes, unit="iB", unit_scale=True)
        with open(str(dataset_dir) + f".{file_type}", "wb") as file:
            for data in response.iter_content(block_size):
                progress_bar.update(len(data))
                file.write(data)
        progress_bar.close()

        if file_type == "zip":
            with zipfile.ZipFile(str(dataset_dir) + ".zip") as zip_ref:
                zip_ref.extractall(str(data_dir))
            # remove temp file
            os.remove(str(dataset_dir) + f".{file_type}")
            print(f"{dataset_name} dataset downloaded in {data_dir}")
        else:
            shutil.move(
                str(dataset_dir) + f".{file_type}",
                str(dataset_dir / dataset_name) + f".{file_type}",
            )
    if dataset_name == "fastmri_knee_singlecoil":
        dataset = MRIData(
            train=train, root_dir=dataset_dir / dataset_name, transform=transform
        )
    else:
        dataset = torchvision.datasets.ImageFolder(
            root=dataset_dir, transform=transform
        )
    return dataset


def load_degradation(name, data_dir, index=0, download=True):
    path = data_dir / name
    if download and not path.exists():
        data_dir.mkdir(parents=True, exist_ok=True)
        url = get_degradation_url(name)
        with requests.get(url, stream=True) as r:
            with open(str(data_dir / name), "wb") as f:
                shutil.copyfileobj(r.raw, f)
        print(f"{name} degradation downloaded in {data_dir}")
    deg = np.load(path, allow_pickle=True)
    deg_torch = torch.from_numpy(deg[index])  # .unsqueeze(0).unsqueeze(0)
    return deg_torch


def load_url_image(
    url=None, img_size=None, grayscale=False, resize_mode="crop", device="cpu"
):
    r"""

    Load an image from a URL and return a torch.Tensor.

    :param str url: URL of the image file.
    :param int, tuple[int] img_size: Size of the image to return.
    :param bool grayscale: Whether to convert the image to grayscale.
    :param str resize_mode: If ``img_size`` is not None, options are ``"crop"`` or ``"resize"``.
    :param str device: Device on which to load the image (gpu or cpu).
    :return: :class:`torch.Tensor` containing the image.
    """

    response = requests.get(url)
    img = Image.open(BytesIO(response.content))
    transform_list = []
    if img_size is not None:
        if resize_mode == "crop":
            transform_list.append(transforms.CenterCrop(img_size))
        elif resize_mode == "resize":
            transform_list.append(transforms.Resize(img_size))
        else:
            raise ValueError(
                f"resize_mode must be either 'crop' or 'resize', got {resize_mode}"
            )
    if grayscale:
        transform_list.append(transforms.Grayscale())
    transform_list.append(transforms.ToTensor())
    transform = transforms.Compose(transform_list)
    x = transform(img).unsqueeze(0).to(device)
    return x<|MERGE_RESOLUTION|>--- conflicted
+++ resolved
@@ -81,12 +81,8 @@
 def load_dataset(
     dataset_name, data_dir, transform, download=True, url=None, train=True
 ):
-<<<<<<< HEAD
     dataset_dir = Path(data_dir) / dataset_name
 
-=======
-    dataset_dir = data_dir / dataset_name
->>>>>>> eab4d6ec
     if dataset_name == "fastmri_knee_singlecoil":
         file_type = "pt"
     else:

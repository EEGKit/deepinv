from torchvision.transforms.functional import rotate
import torchvision
import torch
import numpy as np
import torch.fft as fft
from torch import Tensor
from deepinv.physics.forward import LinearPhysics, DecomposablePhysics
from deepinv.physics.functional import (
    conv2d,
    conv_transpose2d,
    filter_fft_2d,
    product_convolution2d,
    product_convolution2d_adjoint,
    conv3d_fft,
    conv_transpose3d_fft,
)


class Downsampling(LinearPhysics):
    r"""
    Downsampling operator for super-resolution problems.

    It is defined as

    .. math::

        y = S (h*x)

    where :math:`h` is a low-pass filter and :math:`S` is a subsampling operator.

    :param torch.Tensor, str, NoneType filter: Downsampling filter. It can be ``'gaussian'``, ``'bilinear'`` or ``'bicubic'`` or a
        custom ``torch.Tensor`` filter. If ``None``, no filtering is applied.
    :param tuple[int] img_size: size of the input image
    :param int factor: downsampling factor
    :param str padding: options are ``'valid'``, ``'circular'``, ``'replicate'`` and ``'reflect'``.
        If ``padding='valid'`` the blurred output is smaller than the image (no padding)
        otherwise the blurred output has the same size as the image.

    |sep|

    :Examples:

        Downsampling operator with a gaussian filter:

        >>> from deepinv.physics import Downsampling
        >>> x = torch.zeros((1, 1, 32, 32)) # Define black image of size 32x32
        >>> x[:, :, 16, 16] = 1 # Define one white pixel in the middle
        >>> physics = Downsampling(filter = "gaussian", img_size=(1, 32, 32), factor=2)
        >>> y = physics(x)
        >>> y[:, :, 7:10, 7:10] # Display the center of the downsampled image
        tensor([[[[0.0146, 0.0241, 0.0146],
                  [0.0241, 0.0398, 0.0241],
                  [0.0146, 0.0241, 0.0146]]]])

    """

    def __init__(
        self,
        img_size,
        filter=None,
        factor=2,
        device="cpu",
        padding="circular",
        **kwargs,
    ):
        super().__init__(**kwargs)
        self.factor = factor
        assert isinstance(factor, int), "downsampling factor should be an integer"
        # assert len(img_size) == 3, "img_size should be a tuple of length 3, C x H x W"
        self.imsize = img_size
        self.padding = padding
        if isinstance(filter, torch.nn.Parameter):
            self.filter = filter.requires_grad_(False).to(device)
        if isinstance(filter, torch.Tensor):
            self.filter = torch.nn.Parameter(filter, requires_grad=False).to(device)
        elif filter is None:
            self.filter = filter
        elif filter == "gaussian":
            self.filter = torch.nn.Parameter(
                gaussian_blur(sigma=(factor, factor)), requires_grad=False
            ).to(device)
        elif filter == "bilinear":
            self.filter = torch.nn.Parameter(
                bilinear_filter(self.factor), requires_grad=False
            ).to(device)
        elif filter == "bicubic":
            self.filter = torch.nn.Parameter(
                bicubic_filter(self.factor), requires_grad=False
            ).to(device)
        else:
            raise Exception("The chosen downsampling filter doesn't exist")

        if self.filter is not None:
            self.Fh = filter_fft_2d(self.filter, img_size, real_fft=False).to(device)
            self.Fhc = torch.conj(self.Fh)
            self.Fh2 = self.Fhc * self.Fh
            self.Fhc = torch.nn.Parameter(self.Fhc, requires_grad=False)
            self.Fh2 = torch.nn.Parameter(self.Fh2, requires_grad=False)

    def A(self, x, filter=None, **kwargs):
        r"""
        Applies the downsampling operator to the input image.

        :param torch.Tensor x: input image.
        :param None, torch.Tensor filter: Filter :math:`h` to be applied to the input image before downsampling.
            If not ``None``, it uses this filter and stores it as the current filter.
        """
        if filter is not None:
            self.filter = torch.nn.Parameter(filter, requires_grad=False)

        if self.filter is not None:
            x = conv2d(x, self.filter, padding=self.padding)

        x = x[:, :, :: self.factor, :: self.factor]  # downsample
        return x

    def A_adjoint(self, y, filter=None, **kwargs):
        r"""
        Adjoint operator of the downsampling operator.

        :param torch.Tensor y: downsampled image.
        :param None, torch.Tensor filter: Filter :math:`h` to be applied to the input image before downsampling.
            If not ``None``, it uses this filter and stores it as the current filter.
        """
        if filter is not None:
            self.filter = torch.nn.Parameter(filter, requires_grad=False)

        imsize = self.imsize

        if self.filter is not None:
            if self.padding == "valid":
                imsize = (
                    self.imsize[0],
                    self.imsize[1] - self.filter.shape[-2] + 1,
                    self.imsize[2] - self.filter.shape[-1] + 1,
                )
            else:
                imsize = (
                    self.imsize[0],
                    self.imsize[1],
                    self.imsize[2],
                )

        x = torch.zeros((y.shape[0],) + imsize, device=y.device, dtype=y.dtype)
        x[:, :, :: self.factor, :: self.factor] = y  # upsample
        if self.filter is not None:
            x = conv_transpose2d(x, self.filter, padding=self.padding)
        return x

    def prox_l2(self, z, y, gamma, use_fft=True):
        r"""
        If the padding is circular, it computes the proximal operator with the closed-formula of
        https://arxiv.org/abs/1510.00143.

        Otherwise, it computes it using the conjugate gradient algorithm which can be slow if applied many times.
        """

        if use_fft and self.padding == "circular":  # Formula from (Zhao, 2016)
            z_hat = self.A_adjoint(y) + 1 / gamma * z
            Fz_hat = fft.fft2(z_hat)

            def splits(a, sf):
                """split a into sfxsf distinct blocks
                Args:
                    a: NxCxWxH
                    sf: split factor
                Returns:
                    b: NxCx(W/sf)x(H/sf)x(sf^2)
                """
                b = torch.stack(torch.chunk(a, sf, dim=2), dim=4)
                b = torch.cat(torch.chunk(b, sf, dim=3), dim=4)
                return b

            top = torch.mean(splits(self.Fh * Fz_hat, self.factor), dim=-1)
            below = torch.mean(splits(self.Fh2, self.factor), dim=-1) + 1 / gamma
            rc = self.Fhc * (top / below).repeat(1, 1, self.factor, self.factor)
            r = torch.real(fft.ifft2(rc))
            return (z_hat - r) * gamma
        else:
            return LinearPhysics.prox_l2(self, z, y, gamma)


class Blur(LinearPhysics):
    r"""

    Blur operator.

    This forward operator performs

    .. math:: y = w*x

    where :math:`*` denotes convolution and :math:`w` is a filter.

    :param torch.Tensor filter: Tensor of size (b, 1, h, w) or (b, c, h, w) in 2D; (b, 1, d, h, w) or (b, c, d, h, w) in 3D, containing the blur filter, e.g., :meth:`deepinv.physics.blur.gaussian_filter`.
    :param str padding: options are ``'valid'``, ``'circular'``, ``'replicate'`` and ``'reflect'``. If ``padding='valid'`` the blurred output is smaller than the image (no padding)
        otherwise the blurred output has the same size as the image. (default is ``'valid'``). Only ``padding='valid'`` and  ``padding = 'circular'`` are implemented in 3D.
    :param str device: cpu or cuda.


    .. note::

        This class makes it possible to change the filter at runtime by passing a new filter to the forward method, e.g.,
        ``y = physics(x, w)``. The new filter :math:`w` is stored as the current filter.

    .. note::

        This class uses the highly optimized :meth:`torch.nn.functional.conv2d` for performing the convolutions in 2D
        and FFT for performing the convolutions in 3D as implemented in :meth:`deepinv.physics.functional.conv3d_fft`.
        It uses FFT based convolutions in 3D since :meth:`torch.functional.nn.conv3d` is slow for large kernels.

    |sep|

    :Examples:

        Blur operator with a basic averaging filter applied to a 16x16 black image with
        a single white pixel in the center:

        >>> from deepinv.physics import Blur
        >>> x = torch.zeros((1, 1, 16, 16)) # Define black image of size 16x16
        >>> x[:, :, 8, 8] = 1 # Define one white pixel in the middle
        >>> w = torch.ones((1, 1, 2, 2)) / 4 # Basic 2x2 averaging filter
        >>> physics = Blur(filter=w)
        >>> y = physics(x)
        >>> y[:, :, 7:10, 7:10] # Display the center of the blurred image
        tensor([[[[0.2500, 0.2500, 0.0000],
                  [0.2500, 0.2500, 0.0000],
                  [0.0000, 0.0000, 0.0000]]]])

    """

    def __init__(self, filter=None, padding="valid", device="cpu", **kwargs):
        super().__init__(**kwargs)
        self.device = device
        self.padding = padding
<<<<<<< HEAD
        self.update_parameters(filter=filter, **kwargs)
=======
        self.update_parameters(filter, **kwargs)
>>>>>>> b4772ace

    def A(self, x, filter=None, **kwargs):
        r"""
        Applies the filter to the input image.

        :param torch.Tensor x: input image.
        :param torch.Tensor filter: Filter :math:`w` to be applied to the input image.
            If not ``None``, it uses this filter instead of the one defined in the class, and
            the provided filter is stored as the current filter.
        """
<<<<<<< HEAD
        self.update_parameters(filter=filter, **kwargs)
=======
        self.update_parameters(filter, **kwargs)
>>>>>>> b4772ace

        if x.dim() == 4:
            return conv2d(x, filter=self.filter, padding=self.padding)
        elif x.dim() == 5:
            return conv3d_fft(x, filter=self.filter, padding=self.padding)

    def A_adjoint(self, y, filter=None, **kwargs):
        r"""
        Adjoint operator of the blur operator.

        :param torch.Tensor y: blurred image.
        :param torch.Tensor filter: Filter :math:`w` to be applied to the input image.
            If not ``None``, it uses this filter instead of the one defined in the class, and
            the provided filter is stored as the current filter.
        """
<<<<<<< HEAD
        self.update_parameters(filter=filter, **kwargs)
=======
        self.update_parameters(filter, **kwargs)
>>>>>>> b4772ace

        if y.dim() == 4:
            return conv_transpose2d(y, filter=self.filter, padding=self.padding)
        elif y.dim() == 5:
            return conv_transpose3d_fft(y, filter=self.filter, padding=self.padding)

    def update_parameters(self, filter=None, **kwargs):
        r"""
        Updates the current filter.

        :param torch.Tensor filter: New filter to be applied to the input image.
        """
        if filter is not None:
            self.filter = torch.nn.Parameter(
                filter.to(self.device), requires_grad=False
            )

        if hasattr(self.noise_model, "update_parameters"):
            self.noise_model.update_parameters(**kwargs)


class BlurFFT(DecomposablePhysics):
    """

    FFT-based blur operator.

    It performs the operation

    .. math:: y = w*x

    where :math:`*` denotes convolution and :math:`w` is a filter.

    Blur operator based on ``torch.fft`` operations, which assumes a circular padding of the input, and allows for
    the singular value decomposition via ``deepinv.Physics.DecomposablePhysics`` and has fast pseudo-inverse and prox operators.



    :param tuple img_size: Input image size in the form (C, H, W).
    :param torch.Tensor filter: torch.Tensor of size (1, c, h, w) containing the blur filter with h<=H, w<=W and c=1 or c=C e.g.,
        :meth:`deepinv.physics.blur.gaussian_filter`.
    :param str device: cpu or cuda

    |sep|

    :Examples:

        BlurFFT operator with a basic averaging filter applied to a 16x16 black image with
        a single white pixel in the center:

        >>> from deepinv.physics import BlurFFT
        >>> x = torch.zeros((1, 1, 16, 16)) # Define black image of size 16x16
        >>> x[:, :, 8, 8] = 1 # Define one white pixel in the middle
        >>> filter = torch.ones((1, 1, 2, 2)) / 4 # Basic 2x2 filter
        >>> physics = BlurFFT(filter=filter, img_size=(1, 1, 16, 16))
        >>> y = physics(x)
        >>> y[y<1e-5] = 0.
        >>> y[:, :, 7:10, 7:10] # Display the center of the blurred image
        tensor([[[[0.2500, 0.2500, 0.0000],
                  [0.2500, 0.2500, 0.0000],
                  [0.0000, 0.0000, 0.0000]]]])
    """

    def __init__(self, img_size, filter=None, device="cpu", **kwargs):
        super().__init__(**kwargs)
        self.device = device
        self.img_size = img_size
        self.update_parameters(filter=filter, **kwargs)

    def A(self, x, filter=None, **kwargs):
        self.update_parameters(filter, **kwargs)
        return super().A(x)

    def A_adjoint(self, x, filter=None, **kwargs):
        self.update_parameters(filter, **kwargs)
        return super().A_adjoint(x)

    def V_adjoint(self, x):
        return torch.view_as_real(
            fft.rfft2(x, norm="ortho")
        )  # make it a true SVD (see J. Romberg notes)

    def U(self, x):
        return fft.irfft2(
            torch.view_as_complex(x) * self.angle,
            norm="ortho",
            s=self.img_size[-2:],
        )

    def U_adjoint(self, x):
        return torch.view_as_real(
            fft.rfft2(x, norm="ortho") * torch.conj(self.angle)
        )  # make it a true SVD (see J. Romberg notes)

    def V(self, x):
        return fft.irfft2(torch.view_as_complex(x), norm="ortho", s=self.img_size[-2:])

    def update_parameters(self, filter=None, **kwargs):
        r"""
        Updates the current filter.

        :param torch.Tensor filter: New filter to be applied to the input image.
        """
        if filter is not None:
            if self.img_size[0] > filter.shape[1]:
                filter = filter.repeat(1, self.img_size[0], 1, 1)
            self.filter = torch.nn.Parameter(filter, requires_grad=False).to(
                self.device
            )

            mask = filter_fft_2d(filter, self.img_size).to(self.device)
            self.angle = torch.angle(mask)
            self.angle = torch.exp(-1.0j * self.angle).to(self.device)
            mask = torch.abs(mask).unsqueeze(-1)
            mask = torch.cat([mask, mask], dim=-1)
            self.mask = torch.nn.Parameter(mask, requires_grad=False)

        if hasattr(self.noise_model, "update_parameters"):
            self.noise_model.update_parameters(**kwargs)


class SpaceVaryingBlur(LinearPhysics):
    r"""

    Implements a space varying blur via product-convolution.

    This operator performs

    .. math::

        y = \sum_{k=1}^K h_k \star (w_k \odot x)

    where :math:`\star` is a convolution, :math:`\odot` is a Hadamard product,  :math:`w_k` are multipliers :math:`h_k` are filters.

    :param torch.Tensor w: Multipliers :math:`w_k`. Tensor of size (b, c, K, H, W). b in {1, B} and c in {1, C}
    :param torch.Tensor h: Filters :math:`h_k`. Tensor of size (b, c, K, h, w). b in {1, B} and c in {1, C}, h<=H and w<=W.
    :param padding: options = ``'valid'``, ``'circular'``, ``'replicate'``, ``'reflect'``.
        If ``padding = 'valid'`` the blurred output is smaller than the image (no padding),
        otherwise the blurred output has the same size as the image.
    :param str device: cpu or cuda

    |sep|

    :Examples:

        We show how to instantiate a spatially varying blur operator.

        >>> from deepinv.physics.generator import DiffractionBlurGenerator, ProductConvolutionBlurGenerator
        >>> from deepinv.physics.blur import SpaceVaryingBlur
        >>> from deepinv.utils.plotting import plot
        >>> psf_size = 32
        >>> img_size = (256, 256)
        >>> delta = 16
        >>> psf_generator = DiffractionBlurGenerator((psf_size, psf_size))
        >>> pc_generator = ProductConvolutionBlurGenerator(psf_generator=psf_generator, img_size=img_size)
        >>> params_pc = pc_generator.step(1)
        >>> physics = SpaceVaryingBlur(**params_pc)
        >>> dirac_comb = torch.zeros(img_size).unsqueeze(0).unsqueeze(0)
        >>> dirac_comb[0,0,::delta,::delta] = 1
        >>> psf_grid = physics(dirac_comb)
        >>> plot(psf_grid, titles="Space varying impulse responses")

    """

    def __init__(self, filters=None, multipliers=None, padding=None, **kwargs):
        super().__init__(**kwargs)
        self.method = "product_convolution2d"
        if self.method == "product_convolution2d":
            self.update_parameters(filters, multipliers, padding, **kwargs)

    def A(
        self, x: Tensor, filters=None, multipliers=None, padding=None, **kwargs
    ) -> Tensor:
        r"""
        Applies the space varying blur operator to the input image.

        It can receive new parameters  :math:`w_k`, :math:`h_k` and padding to be used in the forward operator, and stored
        as the current parameters.

        :param torch.Tensor filters: Multipliers :math:`w_k`. Tensor of size (b, c, K, H, W). b in {1, B} and c in {1, C}
        :param torch.Tensor multipliers: Filters :math:`h_k`. Tensor of size (b, c, K, h, w). b in {1, B} and c in {1, C}, h<=H and w<=W
        :param padding: options = ``'valid'``, ``'circular'``, ``'replicate'``, ``'reflect'``.
            If `padding = 'valid'` the blurred output is smaller than the image (no padding),
            otherwise the blurred output has the same size as the image.
        :param str device: cpu or cuda
        """
        if self.method == "product_convolution2d":
            self.update_parameters(filters, multipliers, padding, **kwargs)

            return product_convolution2d(
                x, self.multipliers, self.filters, self.padding
            )
        else:
            raise NotImplementedError("Method not implemented in product-convolution")

    def A_adjoint(
        self, y: Tensor, filters=None, multipliers=None, padding=None, **kwargs
    ) -> Tensor:
        r"""
        Applies the adjoint operator.

        It can receive new parameters :math:`w_k`, :math:`h_k` and padding to be used in the forward operator, and stored
        as the current parameters.

        :param torch.Tensor h: Filters :math:`h_k`. Tensor of size (b, c, K, h, w). b in {1, B} and c in {1, C}, h<=H and w<=W
        :param torch.Tensor w: Multipliers :math:`w_k`. Tensor of size (b, c, K, H, W). b in {1, B} and c in {1, C}
        :param padding: options = ``'valid'``, ``'circular'``, ``'replicate'``, ``'reflect'``.
            If `padding = 'valid'` the blurred output is smaller than the image (no padding),
            otherwise the blurred output has the same size as the image.
        :param str device: cpu or cuda
        """
        if self.method == "product_convolution2d":
<<<<<<< HEAD
            self.update_parameters(
                filters=filters, multipliers=multipliers, padding=padding, **kwargs
            )
=======
            self.update_parameters(filters, multipliers, padding, **kwargs)
>>>>>>> b4772ace

            return product_convolution2d_adjoint(
                y, self.multipliers, self.filters, self.padding
            )
        else:
            raise NotImplementedError("Method not implemented in product-convolution")

    def update_parameters(self, filters=None, multipliers=None, padding=None, **kwargs):
        r"""
        Updates the current parameters.

        :param torch.Tensor filters: Multipliers :math:`w_k`. Tensor of size (b, c, K, H, W). b in {1, B} and c in {1, C}
        :param torch.Tensor multipliers: Filters :math:`h_k`. Tensor of size (b, c, K, h, w). b in {1, B} and c in {1, C}, h<=H and w<=W
        :param padding: options = ``'valid'``, ``'circular'``, ``'replicate'``, ``'reflect'``.
        """
        if filters is not None:
            self.filters = torch.nn.Parameter(filters, requires_grad=False)
        if multipliers is not None:
            self.multipliers = torch.nn.Parameter(multipliers, requires_grad=False)
        if padding is not None:
            self.padding = padding


def gaussian_blur(sigma=(1, 1), angle=0):
    r"""
    Gaussian blur filter.

    Defined as

    .. math::
        \begin{equation*}
            G(x, y) = \frac{1}{2\pi\sigma_x\sigma_y} \exp{\left(-\frac{x'^2}{2\sigma_x^2} - \frac{y'^2}{2\sigma_y^2}\right)}
        \end{equation*}

    where :math:`x'` and :math:`y'` are the rotated coordinates obtained by rotating $(x, y)$ around the origin
    by an angle :math:`\theta`:

    .. math::

        \begin{align*}
            x' &= x \cos(\theta) - y \sin(\theta) \\
            y' &= x \sin(\theta) + y \cos(\theta)
        \end{align*}

    with :math:`\sigma_x` and :math:`\sigma_y`  the standard deviations along the :math:`x'` and :math:`y'` axes.


    :param float, tuple[float] sigma: standard deviation of the gaussian filter. If sigma is a float the filter is isotropic, whereas
        if sigma is a tuple of floats (sigma_x, sigma_y) the filter is anisotropic.
    :param float angle: rotation angle of the filter in degrees (only useful for anisotropic filters)
    """
    if isinstance(sigma, (int, float)):
        sigma = (sigma, sigma)

    s = max(sigma)
    c = int(s / 0.3 + 1)
    k_size = 2 * c + 1

    delta = torch.arange(k_size)

    x, y = torch.meshgrid(delta, delta, indexing="ij")
    x = x - c
    y = y - c
    filt = (x / sigma[0]).pow(2)
    filt += (y / sigma[1]).pow(2)
    filt = torch.exp(-filt / 2.0)

    filt = (
        rotate(
            filt.unsqueeze(0).unsqueeze(0),
            angle,
            interpolation=torchvision.transforms.InterpolationMode.BILINEAR,
        )
        .squeeze(0)
        .squeeze(0)
    )

    filt = filt / filt.flatten().sum()

    return filt.unsqueeze(0).unsqueeze(0)


def kaiser_window(beta, length):
    """Return the Kaiser window of length `length` and shape parameter `beta`."""
    if beta < 0:
        raise ValueError("beta must be greater than 0")
    if length < 1:
        raise ValueError("length must be greater than 0")
    if length == 1:
        return torch.tensor([1.0])
    half = (length - 1) / 2
    n = torch.arange(length)
    beta = torch.tensor(beta)
    return torch.i0(beta * torch.sqrt(1 - ((n - half) / half) ** 2)) / torch.i0(beta)


def sinc_filter(factor=2, length=11, windowed=True):
    r"""
    Anti-aliasing sinc filter multiplied by a Kaiser window.

    The kaiser window parameter is computed as follows:

    .. math::

        A = 2.285 \cdot (L - 1) \cdot 3.14 \cdot \Delta f + 7.95

    where :math:`\Delta f = 1 / \text{factor}`. Then, the beta parameter is computed as:

    .. math::

        \begin{equation*}
            \beta = \begin{cases}
                0 & \text{if } A \leq 21 \\
                0.5842 \cdot (A - 21)^{0.4} + 0.07886 \cdot (A - 21) & \text{if } 21 < A \leq 50 \\
                0.1102 \cdot (A - 8.7) & \text{otherwise}
            \end{cases}
        \end{equation*}

    :param float factor: Downsampling factor.
    :param int length: Length of the filter.
    """
    deltaf = 1 / factor

    n = torch.arange(length) - (length - 1) / 2
    filter = torch.sinc(n / factor)

    if windowed:
        A = 2.285 * (length - 1) * 3.14 * deltaf + 7.95
        if A <= 21:
            beta = 0
        elif A <= 50:
            beta = 0.5842 * (A - 21) ** 0.4 + 0.07886 * (A - 21)
        else:
            beta = 0.1102 * (A - 8.7)

        filter = filter * kaiser_window(beta, length)

    filter = filter.unsqueeze(0)
    filter = filter * filter.T
    filter = filter.unsqueeze(0).unsqueeze(0)
    filter = filter / filter.sum()
    return filter


def bilinear_filter(factor=2):
    r"""
    Bilinear filter.

    It has size (2*factor, 2*factor) and is defined as

    .. math::

        \begin{equation*}
            w(x, y) = \begin{cases}
                (1 - |x|) \cdot (1 - |y|) & \text{if } |x| \leq 1 \text{ and } |y| \leq 1 \\
                0 & \text{otherwise}
            \end{cases}
        \end{equation*}

    for :math:`x, y \in {-\text{factor} + 0.5, -\text{factor} + 0.5 + 1/\text{factor}, \ldots, \text{factor} - 0.5}`.

    :param int factor: downsampling factor
    """
    x = np.arange(start=-factor + 0.5, stop=factor, step=1) / factor
    w = 1 - np.abs(x)
    w = np.outer(w, w)
    w = w / np.sum(w)
    return torch.Tensor(w).unsqueeze(0).unsqueeze(0)


def bicubic_filter(factor=2):
    r"""
    Bicubic filter.

    It has size (4*factor, 4*factor) and is defined as

    .. math::

        \begin{equation*}
            w(x, y) = \begin{cases}
                (a + 2)|x|^3 - (a + 3)|x|^2 + 1 & \text{if } |x| \leq 1 \\
                a|x|^3 - 5a|x|^2 + 8a|x| - 4a & \text{if } 1 < |x| < 2 \\
                0 & \text{otherwise}
            \end{cases}
        \end{equation*}

    for :math:`x, y \in {-2\text{factor} + 0.5, -2\text{factor} + 0.5 + 1/\text{factor}, \ldots, 2\text{factor} - 0.5}`.

    :param int factor: downsampling factor
    """
    x = np.arange(start=-2 * factor + 0.5, stop=2 * factor, step=1) / factor
    a = -0.5
    x = np.abs(x)
    w = ((a + 2) * np.power(x, 3) - (a + 3) * np.power(x, 2) + 1) * (x <= 1)
    w += (
        (a * np.power(x, 3) - 5 * a * np.power(x, 2) + 8 * a * x - 4 * a)
        * (x > 1)
        * (x < 2)
    )
    w = np.outer(w, w)
    w = w / np.sum(w)
    return torch.Tensor(w).unsqueeze(0).unsqueeze(0)<|MERGE_RESOLUTION|>--- conflicted
+++ resolved
@@ -232,11 +232,7 @@
         super().__init__(**kwargs)
         self.device = device
         self.padding = padding
-<<<<<<< HEAD
         self.update_parameters(filter=filter, **kwargs)
-=======
-        self.update_parameters(filter, **kwargs)
->>>>>>> b4772ace
 
     def A(self, x, filter=None, **kwargs):
         r"""
@@ -247,11 +243,7 @@
             If not ``None``, it uses this filter instead of the one defined in the class, and
             the provided filter is stored as the current filter.
         """
-<<<<<<< HEAD
         self.update_parameters(filter=filter, **kwargs)
-=======
-        self.update_parameters(filter, **kwargs)
->>>>>>> b4772ace
 
         if x.dim() == 4:
             return conv2d(x, filter=self.filter, padding=self.padding)
@@ -267,12 +259,8 @@
             If not ``None``, it uses this filter instead of the one defined in the class, and
             the provided filter is stored as the current filter.
         """
-<<<<<<< HEAD
         self.update_parameters(filter=filter, **kwargs)
-=======
-        self.update_parameters(filter, **kwargs)
->>>>>>> b4772ace
-
+  
         if y.dim() == 4:
             return conv_transpose2d(y, filter=self.filter, padding=self.padding)
         elif y.dim() == 5:
@@ -483,13 +471,9 @@
         :param str device: cpu or cuda
         """
         if self.method == "product_convolution2d":
-<<<<<<< HEAD
             self.update_parameters(
                 filters=filters, multipliers=multipliers, padding=padding, **kwargs
             )
-=======
-            self.update_parameters(filters, multipliers, padding, **kwargs)
->>>>>>> b4772ace
 
             return product_convolution2d_adjoint(
                 y, self.multipliers, self.filters, self.padding

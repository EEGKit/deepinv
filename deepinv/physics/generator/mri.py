--- conflicted
+++ resolved
@@ -63,15 +63,12 @@
             image_size[0], size=(num_lines_side // 2,), replace=False
         )
         mask[:, random_line_indices] = 1
-<<<<<<< HEAD
-        return mask.float().to(self.device)
-=======
         return mask.float()
 
 
 if __name__ == "__main__":
     import deepinv as dinv
+
     mask_generator = AccelerationMaskGenerator((32, 32))
     mask = mask_generator.step()
-    dinv.utils.plot(mask.unsqueeze(0))
->>>>>>> aca431c4
+    dinv.utils.plot(mask.unsqueeze(0))
--- conflicted
+++ resolved
@@ -4,7 +4,6 @@
 from typing import List
 import numpy as np
 import warnings
-
 
 class PhysicsGenerator(nn.Module):
     r"""
@@ -19,28 +18,6 @@
         self, step=lambda **kwargs: {}, device="cpu", dtype=torch.float32, **kwargs
     ) -> None:
         super().__init__()
-<<<<<<< HEAD
-=======
-        # if type(shape) == int :
-        #    self.shape = (1, shape, shape)
-        # elif type(shape) == float:
-        #    self.shape = (1, int(shape), int(shape))
-        # elif type(shape) == tuple:
-        #    if len(shape) == 1:
-        #        self.shape = (1, shape[0], shape[0])
-        #    elif len(shape) == 2:
-        #        self.shape = (1, shape[0], shape[1])
-        #    elif len(shape) == 3:
-        #        self.shape = shape
-        #    elif len(shape) == 4:
-        #        self.shape = shape[1:]
-        #        warnings.warn('Batch_size should be called when using the .step() method. Trimming it out.')
-        #    else:
-        #        raise ValueError('Wrong shape. Should (B, C, W, H), (C, W, H), (W, H), (W,) or W')
-        # else:
-        #    raise ValueError('Wrong shape argument')
-
->>>>>>> 7d43ff44
         self.step_func = step
         self.kwargs = kwargs
         self.factory_kwargs = {"device": device, "dtype": dtype}
@@ -92,10 +69,6 @@
         idx = torch.searchsorted(self.cum_probs, p)
         return self.generators[idx].step(batch_size)
 
-<<<<<<< HEAD
-=======
-
->>>>>>> 7d43ff44
 if __name__ == "__main__":
     # %%
 

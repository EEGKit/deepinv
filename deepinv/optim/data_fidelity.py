--- conflicted
+++ resolved
@@ -1,14 +1,3 @@
-from deepinv.optim.distance import (
-    Distance,
-    L2Distance,
-    L1Distance,
-    IndicatorL2Distance,
-    AmplitudeLossDistance,
-    PoissonLikelihoodDistance,
-    LogPoissonLikelihoodDistance,
-)
-from deepinv.optim.potential import Potential
-from deepinv.physics import Physics
 import torch
 
 
@@ -67,22 +56,6 @@
 
     def prox_d(self, u, y, *args, **kwargs):
         r"""
-<<<<<<< HEAD
-        Calculates the proximity operator of the convex conjugate :math:`(\lambda \datafidname)^*` at :math:`x`,
-        using the Moreau formula.
-
-        .. warning::
-
-            This function is only valid for convex :math:`\datafidname`.
-
-        :param torch.Tensor x: Variable :math:`x` at which the proximity operator is computed.
-        :param torch.Tensor y: Data :math:`y`.
-        :param deepinv.physics.Physics physics: physics model.
-        :param float gamma: stepsize of the proximity operator.
-        :param float lamb: :math:`\lambda` parameter in front of :math:`f`
-        :return: (torch.Tensor) proximity operator :math:`\operatorname{prox}_{\gamma (\lambda \datafidname)^*}(x)`,
-            computed in :math:`x`.
-=======
         Computes the proximity operator :math:`\operatorname{prox}_{\gamma\distance{\cdot}{y}}(u)`, computed in :math:`u`. Note
         that this is the proximity operator of :math:`\distancename` and not :math:`\datafidname`.
         This function direclty calls :meth:`deepinv.optim.Distance.prox` for the
@@ -90,31 +63,14 @@
         :param torch.Tensor u: Variable :math:`u` at which the gradient is computed.
         :param torch.Tensor y: Data :math:`y` of the same dimension as :math:`u`.
         :return: (torch.Tensor) gradient of :math:`d` in :math:`u`, i.e. :math:`\nabla_u\distance{u}{y}`.
->>>>>>> 859392c9
         """
         return self.d.prox(u, y, *args, **kwargs)
 
     def prox_d_conjugate(self, u, y, *args, **kwargs):
         r"""
-<<<<<<< HEAD
-        Calculates the proximity operator of the convex conjugate :math:`(\lambda \distancename)^*` at :math:`u`,
-        using the Moreau formula.
-
-        .. warning::
-
-            This function is only valid for convex :math:`\distancename`.
-
-        :param torch.Tensor u: Variable :math:`u` at which the proximity operator is computed.
-        :param torch.Tensor y: Data :math:`y`.
-        :param float gamma: stepsize of the proximity operator.
-        :param float lamb: :math:`\lambda` parameter in front of :math:`\distancename`
-        :return: (torch.Tensor) proximity operator :math:`\operatorname{prox}_{\gamma (\lambda \distancename)^*}(x)`,
-            computed in :math:`x`.
-=======
         Computes the proximity operator of the convex conjugate of the distance function :math:`\distance{u}{y}`.
         This function direclty calls :meth:`deepinv.optim.Distance.prox_conjugate` for the
         speficic distance function :math:`\distance`.
->>>>>>> 859392c9
         """
         return self.d.prox_conjugate(u, y, *args, **kwargs)
 
@@ -209,6 +165,46 @@
         self.d = IndicatorL2Distance(radius=radius)
         self.radius = radius
 
+    def d(self, u, y, radius=None):
+        r"""
+        Computes the batched indicator of :math:`\ell_2` ball with radius `radius`, i.e. :math:`\iota_{\mathcal{B}(y,r)}(u)`.
+
+        :param torch.Tensor u: Variable :math:`u` at which the indicator is computed. :math:`u` is assumed to be of shape (B, ...) where B is the batch size.
+        :param torch.Tensor y: Data :math:`y` of the same dimension as :math:`u`.
+        :param float radius: radius of the :math:`\ell_2` ball. If `radius` is None, the radius of the ball is set to `self.radius`. Default: None.
+        :return: (torch.Tensor) indicator of :math:`\ell_2` ball with radius `radius`. If the point is inside the ball, the output is 0, else it is 1e16.
+        """
+        diff = u - y
+        dist = torch.norm(diff.reshape(diff.shape[0], -1), p=2, dim=-1)
+        radius = self.radius if radius is None else radius
+        loss = (dist > radius) * 1e16
+        return loss
+
+    def prox_d(self, x, y, radius=None, gamma=None):
+        r"""
+        Proximal operator of the indicator of :math:`\ell_2` ball with radius `radius`, i.e.
+
+        .. math::
+
+            \operatorname{prox}_{\iota_{\mathcal{B}_2(y,r)}}(x) = \operatorname{proj}_{\mathcal{B}_2(y, r)}(x)
+
+
+        where :math:`\operatorname{proj}_{C}(x)` denotes the projection on the closed convex set :math:`C`.
+
+
+        :param torch.Tensor x: Variable :math:`x` at which the proximity operator is computed.
+        :param torch.Tensor y: Data :math:`y` of the same dimension as :math:`x`.
+        :param float gamma: step-size. Note that this parameter is not used in this function.
+        :param float radius: radius of the :math:`\ell_2` ball.
+        :return: (torch.Tensor) projection on the :math:`\ell_2` ball of radius `radius` and centered in `y`.
+        """
+        radius = self.radius if radius is None else radius
+        diff = x - y
+        dist = torch.norm(diff.reshape(diff.shape[0], -1), p=2, dim=-1)
+        return y + diff * (
+            torch.min(torch.tensor([radius]).to(x.device), dist) / (dist + 1e-12)
+        ).view(-1, 1, 1, 1)
+
     def prox(
         self,
         x,

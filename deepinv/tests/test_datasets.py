--- conflicted
+++ resolved
@@ -4,7 +4,6 @@
 import pytest
 import torch
 
-<<<<<<< HEAD
 from deepinv.datasets import (
     DIV2K,
     Urban100HR,
@@ -12,14 +11,12 @@
     CBSD68,
     LsdirHR,
     FMD,
+    Kohler,
     FastMRISliceDataset,
     SimpleFastMRISliceDataset,
 )
 from deepinv.datasets.utils import download_archive
 from deepinv.utils.demo import get_image_dataset_url
-=======
-from deepinv.datasets import DIV2K, Urban100HR, Set14HR, CBSD68, LsdirHR, FMD, Kohler
->>>>>>> f73289f2
 
 
 @pytest.fixture

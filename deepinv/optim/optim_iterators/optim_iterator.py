import torch
import torch.nn as nn
from deepinv.optim.data_fidelity import L2


class OptimIterator(nn.Module):
    r"""
    Base class for all :meth:`Optim` iterators.

    An optim iterator is an object that implements a fixed point iteration for minimizing the sum of two functions
<<<<<<< HEAD
    :math:`F = \lambda*f + g` where :math:`f` is a data-fidelity term that will be modeled by an instance of physics
=======
    :math:`F = f + \lambda g` where :math:`f` is a data-fidelity term  that will be modeled by an instance of physics
>>>>>>> 9e61435e
    and g is a regularizer. The fixed point iteration takes the form

    .. math::
        \qquad x_{k+1} = \operatorname{FixedPoint}(x_k, f, g, A, y, ...)

    where :math:`x` is an iterated fixed-point variable. 

    .. note::
        The fixed-point iterate :math:`x` does not necessarily correspond to the minimizer of :math:`F`. 
        This is typically the save for Douglas-Rachford splitting, ADMM or primal-dual algorithms. 
        In order to get the curent estimate of the minimizer of :math:`F` from the current iterate, one can use the function :math:`get_estimate_from_iterate`.


    The implementation of the fixed point algorithm in :meth:`deepinv.optim`  is split in two steps, alternating between
    a step on f and a step on g, that is for :math:`k=1,2,...`

    .. math::
        z_{k+1} = \operatorname{step}_f(x_k, y, A, ...)\\
        x_{k+1} = \operatorname{step}_g(z_k, y, A, ...)

    where :math:`\operatorname{step}_f` and :math:`\operatorname{step}_g` are the steps on f and g respectively.

    :param bool g_first: If True, the algorithm starts with a step on g and finishes with a step on f.
    :param cost_fn: function that returns the function F to be minimized at each iteration. Default: None.
    :param bool has_cost: If True, the function F is computed at each iteration. Default: False.
     """

<<<<<<< HEAD
    def __init__(self, g_first=False, cost_fn=None, has_cost=False):
=======
    def __init__(self, g_first=False, F_fn=None, has_cost=False, **kwargs):
>>>>>>> 9e61435e
        super(OptimIterator, self).__init__()
        self.g_first = g_first
        self.cost_fn = cost_fn
        self.has_cost = has_cost
        if self.cost_fn is None:
            self.has_cost = False
        self.f_step = fStep(g_first=self.g_first)
        self.g_step = gStep(g_first=self.g_first)
        self.requires_grad_g = False
        self.requires_prox_g = False

    def relaxation_step(self, u, v, beta):
        r"""
        Performs a relaxation step of the form :math:`\beta u + (1-\beta) v`.

        :param torch.Tensor u: First tensor.
        :param torch.Tensor v: Second tensor.
        :param float beta: Relaxation parameter.
        :return: Relaxed tensor.
        """
        return beta * u + (1 - beta) * v

    def get_estimate_from_iterate(
        self, iterate, cur_data_fidelity, cur_prior, cur_params, y, physics
    ):
        """
        Get the minimizer of F from the fixed point iterate.

        :param torch.Tensor iterate: Fixed point variable iterated by the algorithm.
        :return: Minimizer of F.
        """
        return iterate

    def init_algo(self, y, physics):
        """
        Initialize the fixed-point algorithm by computing the initial iterate and estimate.
        By default, the first iterate is chosen as :math:`A^{\top}x`.

        :param torch.Tensor y: Input data.
        :param deepinv.physics physics: Instance of the physics modeling the observation.

        :return: Dictionary containing the initial iterate and initial estimate.
        """
        x = physics.A_adjoint(y)
        return {"iterate": x, "estimate": x}

    def forward(self, X, cur_data_fidelity, cur_prior, cur_params, y, physics):
        r"""
        General form of a single iteration of splitting algorithms for minimizing :math:`F =  f + \lambda g`, alternating
        between a step on :math:`f` and a step on :math:`g`.
        The fixed-point iterate, the current estimate as well as the estimated cost at the current iterate are stored in a dictionary
        $X$ of the form `{'iterate' : x,  'estimate': z , 'cost': F}`.
        The variable `iterate` can be either a :class:`torch.Tensor` or a tuple of :class:`torch.Tensor` elements.

        :param dict X: Dictionary containing the current iterate, current estimate and cost at the current estimate.
        :param deepinv.optim.DataFidelity cur_data_fidelity: Instance of the DataFidelity class defining the current data_fidelity.
        :param deepinv.optim.prior cur_prior: Instance of the Prior class defining the current prior.
        :param dict cur_params: Dictionary containing the current parameters of the algorithm.
        :param torch.Tensor y: Input data.
        :param deepinv.physics physics: Instance of the physics modeling the observation.
        :return: Dictionary `{'iterate' : x,  'estimate': z , 'cost': F}` containing the updated iterate, estimate and cost value.
        """
        x_prev = X["iterate"]
        if not self.g_first:
            z = self.f_step(x_prev, cur_data_fidelity, cur_params, y, physics)
            x = self.g_step(z, cur_prior, cur_params)
        else:
            z = self.g_step(x_prev, cur_prior, cur_params)
            x = self.f_step(z, cur_data_fidelity, cur_params, y, physics)
        x = self.relaxation_step(x, x_prev, cur_params["beta"])
        iterate = x
        estimate = self.get_estimate_from_iterate(
            iterate, cur_data_fidelity, cur_prior, cur_params, y, physics
        )
        cost = (
            self.cost_fn(estimate, cur_data_fidelity, cur_prior, cur_params, y, physics)
            if self.has_cost
            else None
        )
        return {"iterate": iterate, "estimate": estimate, "cost": cost}


class fStep(nn.Module):
    r"""
    Module for the single iteration steps on the data-fidelity term :math:`f`.

    :param bool g_first: If True, the algorithm starts with a step on g and finishes with a step on f. Default: False.
    :param kwargs: Additional keyword arguments.
    """

    def __init__(self, g_first=False, **kwargs):
        super(fStep, self).__init__()
        self.g_first = g_first

        def forward(self, x, cur_data_fidelity, cur_params, y, physics):
            r"""
            Single iteration step on the data-fidelity term :math:`f`.

            :param torch.Tensor x: Current iterate.
            :param deepinv.optim.DataFidelity cur_data_fidelity: Instance of the DataFidelity class defining the current data_fidelity.
            :param dict cur_params: Dictionary containing the current parameters of the algorithm.
            :param torch.Tensor y: Input data.
            :param deepinv.physics physics: Instance of the physics modeling the observation.
            """
            pass


class gStep(nn.Module):
    r"""
    Module for the single iteration steps on the prior term :math:` \lambda g`.

    :param bool g_first: If True, the algorithm starts with a step on g and finishes with a step on f. Default: False.
    :param kwargs: Additional keyword arguments.
    """

    def __init__(self, g_first=False, **kwargs):
        super(gStep, self).__init__()
        self.g_first = g_first

        def forward(self, x, cur_prior, cur_params):
            r"""
            Single iteration step on the prior term :math:`g`.

            :param torch.Tensor x: Current iterate.
            :param deepinv.optim.prior cur_prior: Instance of the Prior class defining the current prior.
            :param dict cur_params: Dictionary containing the current parameters of the algorithm.
            """
            pass<|MERGE_RESOLUTION|>--- conflicted
+++ resolved
@@ -8,11 +8,7 @@
     Base class for all :meth:`Optim` iterators.
 
     An optim iterator is an object that implements a fixed point iteration for minimizing the sum of two functions
-<<<<<<< HEAD
-    :math:`F = \lambda*f + g` where :math:`f` is a data-fidelity term that will be modeled by an instance of physics
-=======
     :math:`F = f + \lambda g` where :math:`f` is a data-fidelity term  that will be modeled by an instance of physics
->>>>>>> 9e61435e
     and g is a regularizer. The fixed point iteration takes the form
 
     .. math::
@@ -40,11 +36,7 @@
     :param bool has_cost: If True, the function F is computed at each iteration. Default: False.
      """
 
-<<<<<<< HEAD
-    def __init__(self, g_first=False, cost_fn=None, has_cost=False):
-=======
-    def __init__(self, g_first=False, F_fn=None, has_cost=False, **kwargs):
->>>>>>> 9e61435e
+    def __init__(self, g_first=False, cost_fn=None, has_cost=False, **kwargs):
         super(OptimIterator, self).__init__()
         self.g_first = g_first
         self.cost_fn = cost_fn
